/*
 * $Id$ $URL:
 * https://jsbml
 * .svn.sourceforge.net/svnroot/jsbml/trunk/src/org/sbml/jsbml/Model.java $
 * ----------------------------------------------------------------------------
 * This file is part of JSBML. Please visit <http://sbml.org/Software/JSBML>
 * for the latest version of JSBML and more information about SBML.
 * Copyright (C) 2009-2016 jointly by the following organizations:
 * 1. The University of Tuebingen, Germany
 * 2. EMBL European Bioinformatics Institute (EBML-EBI), Hinxton, UK
 * 3. The California Institute of Technology, Pasadena, CA, USA
 * 4. The University of California, San Diego, La Jolla, CA, USA
 * 5. The Babraham Institute, Cambridge, UK
 * This library is free software; you can redistribute it and/or modify it
 * under the terms of the GNU Lesser General Public License as published by
 * the Free Software Foundation. A copy of the license agreement is provided
 * in the file named "LICENSE.txt" included with this software distribution
 * and also available online as <http://sbml.org/Software/JSBML/License>.
 * ----------------------------------------------------------------------------
 */
package org.sbml.jsbml;

import java.text.MessageFormat;
import java.util.ArrayList;
import java.util.HashMap;
import java.util.HashSet;
import java.util.List;
import java.util.Map;
import java.util.Set;
import java.util.SortedSet;
import java.util.TreeSet;

import javax.swing.tree.TreeNode;

import org.apache.log4j.Logger;
import org.sbml.jsbml.ext.SBasePlugin;
import org.sbml.jsbml.util.IdManager;
import org.sbml.jsbml.util.TreeNodeChangeEvent;
import org.sbml.jsbml.util.filters.AssignmentVariableFilter;
import org.sbml.jsbml.util.filters.BoundaryConditionFilter;
import org.sbml.jsbml.util.filters.IdenticalUnitDefinitionFilter;

/**
 * <p>
 * JSBML implementation of SBML's {@link Model} construct.
 * <p>
 * In an SBML model definition, a single object of class {@link Model} serves as
 * the overall container for the lists of the various model components. All of
 * the lists are optional, but if a given list container is present within the
 * model, the list must not be empty; that is, it must have length one or more.
 * 
 * @author Andreas Dr&auml;ger
 * @author Marine Dumousseau
 * @author Nicolas Rodriguez
 * @since 0.8
 * @version $Rev$
 */
public class Model extends AbstractNamedSBase
  implements UniqueNamedSBase, IdManager {

  /**
   * Error message to indicate that an element could not be created.
   */
  private static final String           COULD_NOT_CREATE_ELEMENT_MSG =
    "Could not create {0} because no {1} have been defined yet.";

  /**
   * A {@link Logger} for this class.
   */
  private static final transient Logger logger                       =
    Logger.getLogger(Model.class);
  /**
   * Generated serial version identifier.
   */
  private static final long             serialVersionUID             =
    5256379371231860049L;
  /**
   * Represents the 'areaUnits' XML attribute of a model element.
   */
  private String                        areaUnitsID;
  /**
   * Represents the 'conversionFactor' XML attribute of a model element.
   */
  private String                        conversionFactorID;
  /**
   * Represents the 'extentUnits' XML attribute of a model element.
   */
  private String                        extentUnitsID;
  /**
   * Represents the 'lengthUnits' XML attribute of a model element.
   */
  private String                        lengthUnitsID;
  /**
   * Represents the listOfCompartments subnode of a model element.
   */
  private ListOf<Compartment>           listOfCompartments;
  /**
   * Represents the listOfCompartmentTypes subnode of a model element.
   * 
   * @deprecated only valid in SBML Level 2 for Versions 2 through 4.
   */
  @Deprecated
  private ListOf<CompartmentType>       listOfCompartmentTypes;
  /**
   * Represents the listOfConstraints subnode of a model element.
   */
  private ListOf<Constraint>            listOfConstraints;

  /**
   * Represents the listOfEvents subnode of a model element.
   */
  private ListOf<Event>                 listOfEvents;

  /**
   * Represents the listOfFunctionDefinitions subnode of a model element.
   */
  private ListOf<FunctionDefinition>    listOfFunctionDefinitions;

  /**
   * Represents the listOfInitialAssignments subnode of a model element.
   */
  private ListOf<InitialAssignment>     listOfInitialAssignments;

  /**
   * Represents the listOfParameters subnode of a model element.
   */
  private ListOf<Parameter>             listOfParameters;

  /**
   * Represents the list of predefined UnitDefinitions for a given SBML level
   * and version.
   */
  private List<UnitDefinition>          listOfPredefinedUnitDefinitions;

  /**
   * Represents the listOfReactions subnode of a model element.
   */
  private ListOf<Reaction>              listOfReactions;

  /**
   * Represents the listOfRules subnode of a model element.
   */
  private ListOf<Rule>                  listOfRules;

  /**
   * Represents the listOfSpecies subnode of a model element.
   */
  private ListOf<Species>               listOfSpecies;

  /**
   * Represents the listOfSpeciesTypes subnode of a model element.
   * 
   * @deprecated only valid in SBML Level 2 for Versions 2 through 4.
   */
  @Deprecated
  private ListOf<SpeciesType>           listOfSpeciesTypes;

  /**
   * Represents the listOfUnitDefinitions sub-node of a model element.
   */
  private ListOf<UnitDefinition>        listOfUnitDefinitions;

  /**
   * A mapping between the identifiers of {@link LocalParameter}s and the
   * containing {@link Reaction} objects.
   */
  private Map<String, List<Reaction>>   mapOfLocalParameters;

  /**
   * For internal computation: a mapping between their identifiers and
   * the {@link UniqueNamedSBase}s in {@link Model}s themselves:
   */
  private Map<String, UniqueNamedSBase> mapOfUniqueNamedSBases;

  /**
   * A mapping between their identifiers and associated {@link UnitDefinition}
   * objects.
   */
  private Map<String, UnitDefinition>   mapOfUnitDefinitions;

  /**
   * Represents the 'substanceUnits' XML attribute of a model element.
   */
  private String                        substanceUnitsID;

  /**
   * Represents the 'timeUnits' XML attribute of a model element.
   */
  private String                        timeUnitsID;

  /**
   * Represents the 'volumeUnits' XML attribute of a model element.
   */
  private String                        volumeUnitsID;


  /**
   * Creates a Model instance. By default, all the listOfxxx and xxxUnitsID are
   * {@code null}.
   */
  public Model() {
    super();
    initDefaults();
  }


  /**
   * Creates a Model instance.
   * 
   * @param level
   * @param version
   */
  public Model(int level, int version) {
    this(null, level, version);
    initDefaults();
  }


  /**
   * Creates a Model instance from a Model.
   * 
   * @param model
   */
  public Model(Model model) {
    super(model);
    initDefaults();
    if (model.isSetListOfFunctionDefinitions()) {
      setListOfFunctionDefinitions(
        model.getListOfFunctionDefinitions().clone());
    }
    if (model.isSetListOfUnitDefinitions()) {
      setListOfUnitDefinitions(model.getListOfUnitDefinitions().clone());
    }
    if (model.isSetListOfCompartmentTypes()) {
      setListOfCompartmentTypes(model.getListOfCompartmentTypes().clone());
    }
    if (model.isSetListOfSpeciesTypes()) {
      setListOfSpeciesTypes(model.getListOfSpeciesTypes().clone());
    }
    if (model.isSetListOfCompartments()) {
      setListOfCompartments(model.getListOfCompartments().clone());
    }
    if (model.isSetListOfSpecies()) {
      setListOfSpecies(model.getListOfSpecies().clone());
    }
    if (model.isSetListOfParameters()) {
      setListOfParameters(model.getListOfParameters().clone());
    }
    if (model.isSetListOfInitialAssignments()) {
      setListOfInitialAssignments(model.getListOfInitialAssignments().clone());
    }
    if (model.isSetListOfRules()) {
      setListOfRules(model.getListOfRules().clone());
    }
    if (model.isSetListOfConstraints()) {
      setListOfConstraints(model.getListOfConstraints().clone());
    }
    if (model.isSetListOfReactions()) {
      setListOfReactions(model.getListOfReactions().clone());
    }
    if (model.isSetListOfEvents()) {
      setListOfEvents(model.getListOfEvents().clone());
    }

    // L3 attributes
    if (model.isSetAreaUnits()) {
      setAreaUnits(model.getAreaUnits());
    }
    if (model.isSetConversionFactor()) {
      setConversionFactor(model.getConversionFactor());
    }
    if (model.isSetExtentUnits()) {
      setExtentUnits(model.getExtentUnits());
    }
    if (model.isSetLengthUnits()) {
      setLengthUnits(model.getLengthUnits());
    }
    if (model.isSetSubstanceUnits()) {
      setSubstanceUnits(model.getSubstanceUnits());
    }
    if (model.isSetTimeUnits()) {
      setTimeUnits(model.getTimeUnits());
    }
    if (model.isSetVolumeUnits()) {
      setVolumeUnits(model.getVolumeUnits());
    }

    // necessary if a comp ModelDefinition is cloned into a core Model for
    // example
    unsetNamespace();
    packageName = "core";
    setPackageVersion(0);
  }


  /**
   * Creates a Model instance from an id.
   * 
   * @param id
   */
  public Model(String id) {
    super(id);
    initDefaults();
  }


  /**
   * Creates a Model instance from an id, level and version. By default, all the
   * listOfxxx and xxxUnitsID are {@code null}.
   * 
   * @param id
   * @param level
   * @param version
   */
  public Model(String id, int level, int version) {
    super(id, level, version);
    initDefaults();
  }


  /*
   * (non-Javadoc)
   * @see org.sbml.jsbml.util.IdManager#accept(org.sbml.jsbml.SBase)
   */
  @Override
  public boolean accept(SBase sbase) {

    // if (sbase instanceof UniqueNamedSBase || sbase instanceof UnitDefinition
    // || sbase instanceof LocalParameter || sbase instanceof ListOf<?>)
    // // TODO - check that we include everything needed. Should we accept
    // everything ??
    // {
    // return true;
    // }

    // accept everything, to be able to register or unregister recursively
    // everything,
    // even if the first SBase given as no SId.
    return true;
  }


  /**
   * Adds a Compartment instance to the listOfCompartments of this Model.
   * 
   * @param compartment
   * @return {@code true} if the {@link #listOfCompartments} was changed as
   *         a result of this call.
   */
  public boolean addCompartment(Compartment compartment) {
    return getListOfCompartments().add(compartment);
  }


  /**
   * Adds a CompartmentType instance to the listOfCompartmentTypes of this
   * Model.
   * 
   * @param compartmentType
   * @return {@code true} if the {@link #listOfCompartmentTypes} was
   *         changed as a result of this call.
   * @deprecated Only valid in SBML Level 2 for Versions 2 through 4.
   */
  @Deprecated
  public boolean addCompartmentType(CompartmentType compartmentType) {
    return getListOfCompartmentTypes().add(compartmentType);
  }


  /**
   * Adds a {@link Constraint} instance to the listOfConstraints of this
   * {@link Model}.
   * 
   * @param constraint
   * @return {@code true} if the {@link #listOfConstraints} was changed as
   *         a result of this call.
   */
  public boolean addConstraint(Constraint constraint) {
    return getListOfConstraints().add(constraint);
  }


  /**
   * Adds an {@link Event} instance to the listOfEvents of this Model.
   * 
   * @param event
   * @return {@code true} if the {@link #listOfEvents} was changed as a
   *         result of this call.
   * @throws PropertyNotAvailableException
   *         for inappropriate Level/Version combinations.
   */
  public boolean addEvent(Event event) {
    if (getLevel() < 2) {
      throw new PropertyNotAvailableException("event", this);
    }
    return getListOfEvents().add(event);
  }


  /**
   * Adds a {@link FunctionDefinition} instance to the listOfFunctionDefinitions
   * of this {@link Model}.
   * 
   * @param functionDefinition
   * @return {@code true} if the {@link #listOfFunctionDefinitions} was
   *         changed as a result of this call.
   */
  public boolean addFunctionDefinition(FunctionDefinition functionDefinition) {
    return getListOfFunctionDefinitions().add(functionDefinition);
  }


  /**
   * Adds an InitialAssignment instance to the listOfInitialAssignments of this
   * Model.
   * 
   * @param initialAssignment
   * @return {@code true} if the {@link #listOfInitialAssignments} was
   *         changed as a result of this call.
   */
  public boolean addInitialAssignment(InitialAssignment initialAssignment) {
    return getListOfInitialAssignments().add(initialAssignment);
  }


  /**
   * Adds a Parameter instance to the listOfParameters of this Model.
   * 
   * @param parameter
   * @return {@code true} if the {@link #listOfParameters} was changed as a
   *         result of this call.
   */
  public boolean addParameter(Parameter parameter) {
    return getListOfParameters().add(parameter);
  }


  /**
   * Adds all the possible unit kinds as {@link UnitDefinition}, so that the
   * method {@link Model#getUnitDefinition(String)} would be able to return a
   * valid {@link UnitDefinition} even if one of these kinds is passed as
   * parameter.
   */
  private void addPredefinedUnits() {

    List<UnitDefinition> oldValue =
      new ArrayList<UnitDefinition>(listOfPredefinedUnitDefinitions);

    if ((getLevel() == -1) || (getVersion() == -1)) {
      return;
    }

    // ampere farad joule lux radian volt
    listOfPredefinedUnitDefinitions.add(
      UnitDefinition.getPredefinedUnit("ampere", getLevel(), getVersion()));
    listOfPredefinedUnitDefinitions.add(
      UnitDefinition.getPredefinedUnit("farad", getLevel(), getVersion()));
    listOfPredefinedUnitDefinitions.add(
      UnitDefinition.getPredefinedUnit("joule", getLevel(), getVersion()));
    listOfPredefinedUnitDefinitions.add(
      UnitDefinition.getPredefinedUnit("lux", getLevel(), getVersion()));
    listOfPredefinedUnitDefinitions.add(
      UnitDefinition.getPredefinedUnit("radian", getLevel(), getVersion()));
    listOfPredefinedUnitDefinitions.add(
      UnitDefinition.getPredefinedUnit("volt", getLevel(), getVersion()));

    // avogadro gram katal metre second watt
    if (getLevel() >= 3) {
      listOfPredefinedUnitDefinitions.add(
        UnitDefinition.getPredefinedUnit("avogadro", getLevel(), getVersion()));
    }
    listOfPredefinedUnitDefinitions.add(
      UnitDefinition.getPredefinedUnit("gram", getLevel(), getVersion()));
    listOfPredefinedUnitDefinitions.add(
      UnitDefinition.getPredefinedUnit("katal", getLevel(), getVersion()));
    listOfPredefinedUnitDefinitions.add(
      UnitDefinition.getPredefinedUnit("metre", getLevel(), getVersion()));
    listOfPredefinedUnitDefinitions.add(
      UnitDefinition.getPredefinedUnit("second", getLevel(), getVersion()));
    listOfPredefinedUnitDefinitions.add(
      UnitDefinition.getPredefinedUnit("watt", getLevel(), getVersion()));

    // becquerel gray kelvin mole siemens weber
    listOfPredefinedUnitDefinitions.add(
      UnitDefinition.getPredefinedUnit("becquerel", getLevel(), getVersion()));
    listOfPredefinedUnitDefinitions.add(
      UnitDefinition.getPredefinedUnit("gray", getLevel(), getVersion()));
    listOfPredefinedUnitDefinitions.add(
      UnitDefinition.getPredefinedUnit("kelvin", getLevel(), getVersion()));
    listOfPredefinedUnitDefinitions.add(
      UnitDefinition.getPredefinedUnit("mole", getLevel(), getVersion()));
    listOfPredefinedUnitDefinitions.add(
      UnitDefinition.getPredefinedUnit("siemens", getLevel(), getVersion()));
    listOfPredefinedUnitDefinitions.add(
      UnitDefinition.getPredefinedUnit("weber", getLevel(), getVersion()));

    // candela henry kilogram newton sievert
    listOfPredefinedUnitDefinitions.add(
      UnitDefinition.getPredefinedUnit("candela", getLevel(), getVersion()));
    listOfPredefinedUnitDefinitions.add(
      UnitDefinition.getPredefinedUnit("henry", getLevel(), getVersion()));
    listOfPredefinedUnitDefinitions.add(
      UnitDefinition.getPredefinedUnit("kilogram", getLevel(), getVersion()));
    listOfPredefinedUnitDefinitions.add(
      UnitDefinition.getPredefinedUnit("newton", getLevel(), getVersion()));
    listOfPredefinedUnitDefinitions.add(
      UnitDefinition.getPredefinedUnit("sievert", getLevel(), getVersion()));

    // coulomb hertz litre ohm steradian
    listOfPredefinedUnitDefinitions.add(
      UnitDefinition.getPredefinedUnit("coulomb", getLevel(), getVersion()));
    listOfPredefinedUnitDefinitions.add(
      UnitDefinition.getPredefinedUnit("hertz", getLevel(), getVersion()));
    listOfPredefinedUnitDefinitions.add(
      UnitDefinition.getPredefinedUnit("litre", getLevel(), getVersion()));
    listOfPredefinedUnitDefinitions.add(
      UnitDefinition.getPredefinedUnit("ohm", getLevel(), getVersion()));
    listOfPredefinedUnitDefinitions.add(
      UnitDefinition.getPredefinedUnit("steradian", getLevel(), getVersion()));

    // dimensionless item lumen pascal tesla
    listOfPredefinedUnitDefinitions.add(UnitDefinition.getPredefinedUnit(
      "dimensionless", getLevel(), getVersion()));
    listOfPredefinedUnitDefinitions.add(
      UnitDefinition.getPredefinedUnit("item", getLevel(), getVersion()));
    listOfPredefinedUnitDefinitions.add(
      UnitDefinition.getPredefinedUnit("lumen", getLevel(), getVersion()));
    listOfPredefinedUnitDefinitions.add(
      UnitDefinition.getPredefinedUnit("pascal", getLevel(), getVersion()));
    listOfPredefinedUnitDefinitions.add(
      UnitDefinition.getPredefinedUnit("tesla", getLevel(), getVersion()));

    // meter liter celsius
    if (getLevel() == 1) {
      listOfPredefinedUnitDefinitions.add(
        UnitDefinition.getPredefinedUnit("meter", getLevel(), getVersion()));
      listOfPredefinedUnitDefinitions.add(
        UnitDefinition.getPredefinedUnit("liter", getLevel(), getVersion()));
      listOfPredefinedUnitDefinitions.add(
        UnitDefinition.getPredefinedUnit("celsius", getLevel(), getVersion()));
    }
    firePropertyChange(TreeNodeChangeEvent.units, oldValue,
      listOfPredefinedUnitDefinitions);
  }


  /**
   * Adds a Reaction instance to the listOfReactions of this Model.
   * 
   * @param reaction
   * @return {@code true} if the {@link #listOfReactions} was changed as a
   *         result of this call.
   */
  public boolean addReaction(Reaction reaction) {
    return getListOfReactions().add(reaction);
  }


  /**
   * Adds a Rule instance to the listOfRules of this Model.
   * 
   * @param rule
   * @return {@code true} if the {@link #listOfRules} was changed as a
   *         result of this call.
   */
  public boolean addRule(Rule rule) {
    return getListOfRules().add(rule);
  }


  /**
   * Adds a Species instance to the listOfSpecies of this Model.
   * 
   * @param spec
   * @return {@code true} if the {@link #listOfSpecies} was changed as a
   *         result of this call.
   */
  public boolean addSpecies(Species spec) {
    return getListOfSpecies().add(spec);
  }


  /**
   * Adds a SpeciesType instance to the listOfSpeciesTypes of this Model.
   * 
   * @param speciesType
   * @return {@code true} if the {@link #listOfSpeciesTypes} was changed as
   *         a result of this call.
   * @deprecated Only valid in SBML Level 2 for Versions 2 through 4.
   */
  @Deprecated
  public boolean addSpeciesType(SpeciesType speciesType) {
    return getListOfSpeciesTypes().add(speciesType);
  }


  /**
   * Adds an {@link UnitDefinition} instance to the
   * {@link #listOfUnitDefinitions} of this {@link Model}.
   * 
   * @param unitDefinition
   * @return {@code true} if the {@link #listOfUnitDefinitions} was changed
   *         as a result of this call.
   */
  public boolean addUnitDefinition(UnitDefinition unitDefinition) {
    return getListOfUnitDefinitions().add(unitDefinition);
  }


  /**
   * Checks whether an identical {@link UnitDefinition} like the given
   * {@link UnitDefinition} is already in this {@link Model}'s
   * {@link #listOfUnitDefinitions}. If yes, the identifier of the identical
   * {@link UnitDefinition} will be returned. Otherwise, the given unit is added
   * to the {@link #listOfUnitDefinitions} and its identifier will be returned.
   * In any case, this method returns the identifier of a {@link UnitDefinition}
   * that is part of this {@link Model} at least after calling this method.
   * 
   * @param units
   *        The unit to be checked and added if no identical
   *        {@link UnitDefinition} can be found.
   * @return
   */
  public String addUnitDefinitionOrReturnIdenticalUnit(UnitDefinition units) {
    boolean contains = false;
    for (UnitDefinition ud : getListOfUnitDefinitions()) {
      if (UnitDefinition.areIdentical(ud, units)) {
        units = ud;
        contains = true;
        break;
      }
    }
    if (!contains) {
      addUnitDefinition(units);
    }
    return units.getId();
  }


  /*
   * (non-Javadoc)
   * @see org.sbml.jsbml.element.SBase#clone()
   */
  @Override
  public Model clone() {
    return new Model(this);
  }


  /**
   * Returns {@code true} if this model contains a reference to a
   * {@link Compartment}
   * with the given identifier.
   * 
   * @param id
   * @return {@code true} if this model contains a reference to a
   *         {@link Compartment}
   *         with the given identifier.
   */
  public boolean containsCompartment(String id) {
    return getCompartment(id) != null;
  }


  /**
   * Returns {@code true} if this model contains a reference to a
   * {@link FunctionDefinition} with the given identifier.
   * 
   * @param id
   * @return {@code true} if this model contains a reference to a
   *         {@link FunctionDefinition} with the given identifier.
   */
  public boolean containsFunctionDefinition(String id) {
    return getFunctionDefinition(id) != null;
  }


  /**
   * Returns {@code true} if this model contains a reference to a
   * {@link Parameter} with
   * the given identifier.
   * 
   * @param id
   * @return {@code true} if this model contains a reference to a
   *         {@link Parameter} with
   *         the given identifier.
   */
  public boolean containsParameter(String id) {
    return getParameter(id) != null;
  }


  /**
   * Returns {@code true} if this {@link Model} contains a reference to the
   * given
   * {@link Quantity}.
   * 
   * @param quantity
   * @return {@code true} if this {@link Model} contains a reference to the
   *         given
   *         {@link Quantity}.
   */
  public boolean containsQuantity(Quantity quantity) {
    Model model = quantity.getModel();
    if (!quantity.isSetId() || (model == null) || (this != model)) {
      return false;
    }
    return findQuantity(quantity.getId()) != null;
  }


  /**
   * Returns {@code true} if this {@link Model} contains a reference to the
   * given {@link Reaction}.
   * 
   * @param id
   *        the identifier of a potential reaction.
   * @return {@code true} if this {@link Model} contains a reference to the
   *         given {@link Reaction}.
   */
  public boolean containsReaction(String id) {
    return getReaction(id) != null;
  }


  /**
   * Returns {@code true} if this {@link Model} contains a reference to the
   * given
   * {@link Species}.
   * 
   * @param id
   * @return {@code true} if this {@link Model} contains a reference to the
   *         given
   *         {@link Species}.
   */
  public boolean containsSpecies(String id) {
    return getSpecies(id) != null;
  }


  /**
   * Returns {@code true} if this {@link Model} contains a reference to the
   * given
   * {@link UniqueNamedSBase}.
   * 
   * @param id
   * @return {@code true} if this {@link Model} contains a reference to the
   *         given
   *         {@link UniqueNamedSBase}.
   */
  public boolean containsUniqueNamedSBase(String id) {
    return mapOfUniqueNamedSBases.containsKey(id);
  }


  /**
   * Returns {@code true} if this {@link Model} contains a reference to the
   * given
   * {@link UnitDefinition}.
   * 
   * @param units
   * @return {@code true} if this {@link Model} contains a reference to the
   *         given
   *         {@link UnitDefinition}.
   */
  public boolean containsUnitDefinition(String units) {
    return getUnitDefinition(units) != null;
  }


  /**
   * Creates a new {@link AlgebraicRule} inside this {@link Model} and returns
   * it.
   * <p>
   * 
   * @return the {@link AlgebraicRule} object created
   *         <p>
   * @see #addRule(Rule r)
   */
  public AlgebraicRule createAlgebraicRule() {
    AlgebraicRule rule = new AlgebraicRule(getLevel(), getVersion());
    addRule(rule);
    return rule;
  }


  /**
   * Creates a new {@link AssignmentRule} inside this {@link Model} and returns
   * it.
   * <p>
   * 
   * @return the {@link AssignmentRule} object created
   *         <p>
   * @see #addRule(Rule r)
   */
  public AssignmentRule createAssignmentRule() {
    AssignmentRule rule = new AssignmentRule(getLevel(), getVersion());
    addRule(rule);
    return rule;
  }


  /**
   * Creates a new {@link Compartment} inside this {@link Model} and returns it.
   * <p>
   * 
   * @return the {@link Compartment} object created
   *         <p>
   * @see #addCompartment(Compartment c)
   */
  public Compartment createCompartment() {
    return createCompartment(null);
  }


  /**
   * Creates a new {@link Compartment} inside this {@link Model} and returns it.
   * 
   * @param id
   *        the id of the new element to create
   * @return the {@link Compartment} object created
   */
  public Compartment createCompartment(String id) {
    Compartment compartment = new Compartment(id, getLevel(), getVersion());
    addCompartment(compartment);
    return compartment;
  }


  /**
   * Creates a new {@link CompartmentType} inside this {@link Model} and returns
   * it.
   * <p>
   * 
   * @return the {@link CompartmentType} object created
   *         <p>
   * @see #addCompartmentType(CompartmentType ct)
   * @deprecated {@link CompartmentType}s should no longer be used, because this
   *             data structure is only valid in SBML Level 2 for Versions 2
   *             through 4.
   */
  @Deprecated
  public CompartmentType createCompartmentType() {
    return createCompartmentType(null);
  }


  /**
   * Creates a new {@link CompartmentType} inside this {@link Model} and returns
   * it.
   * 
   * @param id
   *        the id of the new element to create
   * @return the {@link CompartmentType} object created
   * @deprecated {@link CompartmentType}s should no longer be used, because this
   *             data structure is only valid in SBML Level 2 for Versions 2
   *             through 4.
   */
  @Deprecated
  public CompartmentType createCompartmentType(String id) {
    CompartmentType compartmentType =
      new CompartmentType(id, getLevel(), getVersion());
    addCompartmentType(compartmentType);

    return compartmentType;
  }


  /**
   * Creates a new {@link Constraint} inside this {@link Model} and returns it.
   * <p>
   * 
   * @return the {@link Constraint} object created
   *         <p>
   * @see #addConstraint(Constraint c)
   */
  public Constraint createConstraint() {
    Constraint constraint = new Constraint(getLevel(), getVersion());
    addConstraint(constraint);

    return constraint;
  }


  /**
   * Creates a new {@link Delay} inside the last {@link Event} object created in
   * this {@link Model}, and returns a pointer to it.
   * <p>
   * The mechanism by which the last {@link Event} object in this model was
   * created is not significant. It could have been created in a variety of
   * ways, for example by using createEvent(). If no {@link Event} object exists
   * in this {@link Model} object, a new {@link Delay} is <em>not</em> created
   * and {@code null} is returned instead.
   * <p>
   * 
   * @return the {@link Delay} object created
   */
  public Delay createDelay() {
    return getLastElementOf(getListOfEvents()).createDelay();
  }


  /**
   * Creates a new {@link Event} inside this {@link Model} and returns it.
   * <p>
   * 
   * @return the {@link Event} object created
   */
  public Event createEvent() {
    return createEvent(null);
  }


  /**
   * Creates a new {@link Event} inside this {@link Model} and returns it.
   * 
   * @param id
   *        the id of the new element to create
   * @return the {@link Event} object created
   */
  public Event createEvent(String id) {
    Event event = new Event(id, getLevel(), getVersion());
    addEvent(event);
    return event;
  }


  /**
   * Creates a new {@link EventAssignment} inside the last {@link Event} object
   * created in this {@link Model}, and returns a pointer to it.
   * <p>
   * The mechanism by which the last {@link Event} object in this model was
   * created is not significant. It could have been created in a variety of
   * ways, for example by using createEvent(). If no {@link Event} object exists
   * in this {@link Model} object, a new {@link EventAssignment} is <em>not</em>
   * created and {@code null} is returned instead.
   * <p>
   * 
   * @return the {@link EventAssignment} object created
   */
  public EventAssignment createEventAssignment() {

    int numEvent = getNumEvents();
    Event lastEvent = null;

    if (numEvent == 0) {
      return null;
    } else {
      lastEvent = getEvent(numEvent - 1);
    }

    EventAssignment eventAssgnt = new EventAssignment(getLevel(), getVersion());
    lastEvent.addEventAssignment(eventAssgnt);

    return eventAssgnt;
  }


  /**
   * Creates a new {@link FunctionDefinition} inside this {@link Model} and
   * returns it.
   * <p>
   * 
   * @return the {@link FunctionDefinition} object created
   *         <p>
   * @see #addFunctionDefinition(FunctionDefinition fd)
   */
  public FunctionDefinition createFunctionDefinition() {
    return createFunctionDefinition(null);
  }


  /**
   * Creates a new {@link FunctionDefinition} inside this {@link Model} and
   * returns it.
   * 
   * @param id
   *        the id of the new element to create
   * @return the {@link FunctionDefinition} object created
   */
  public FunctionDefinition createFunctionDefinition(String id) {
    FunctionDefinition functionDef =
      new FunctionDefinition(id, getLevel(), getVersion());
    addFunctionDefinition(functionDef);

    return functionDef;
  }


  /**
   * Creates a new {@link InitialAssignment} inside this {@link Model} and
   * returns it.
   * <p>
   * 
   * @return the {@link InitialAssignment} object created
   *         <p>
   * @see #addInitialAssignment(InitialAssignment ia)
   */
  public InitialAssignment createInitialAssignment() {
    InitialAssignment initAssgmt =
      new InitialAssignment(getLevel(), getVersion());
    addInitialAssignment(initAssgmt);

    return initAssgmt;
  }


  /**
   * Creates a new {@link KineticLaw} inside the last {@link Reaction} object
   * created in this {@link Model}, and returns a pointer to it.
   * <p>
   * The mechanism by which the last {@link Reaction} object was created and
   * added to this {@link Model} is not significant. It could have been created
   * in a variety of ways, for example using createReaction(). If a
   * {@link Reaction} does not exist for this model, or a {@link Reaction}
   * exists but already has a {@link KineticLaw}, a new {@link KineticLaw} is
   * <em>not</em> created and {@code null} is returned instead.
   * <p>
   * 
   * @return the {@link KineticLaw} object created
   */
  public KineticLaw createKineticLaw() {
    Reaction lastReaction = getLastElementOf(listOfReactions);

    if (lastReaction == null) {
      logger.warn(MessageFormat.format(COULD_NOT_CREATE_ELEMENT_MSG,
        "KineticLaw", "reactions"));
      return null;
    }

    KineticLaw kineticLaw = new KineticLaw(getLevel(), getVersion());
    lastReaction.setKineticLaw(kineticLaw);

    return kineticLaw;
  }


  /**
   * Creates a new local {@link LocalParameter} inside the {@link KineticLaw}
   * object of the last {@link Reaction} created inside this {@link Model}, and
   * returns a pointer to it.
   * <p>
   * The last {@link KineticLaw} object in this {@link Model} could have been
   * created in a variety of ways. For example, it could have been added using
   * createKineticLaw(), or it could be the result of using
   * Reaction.createKineticLaw() on the {@link Reaction} object created by a
   * createReaction(). If a {@link Reaction} does not exist for this model, or
   * the last {@link Reaction} does not contain a {@link KineticLaw} object, a
   * new {@link LocalParameter} is <em>not</em> created and {@code null} is
   * returned
   * instead.
   * <p>
   * 
   * @return the {@link LocalParameter} object created
   */
  public LocalParameter createKineticLawParameter() {
    return createKineticParameter(null);
  }


  /**
   * Creates a new local {@link LocalParameter} inside the {@link KineticLaw}
   * object of the last {@link Reaction} created inside this {@link Model}, and
   * returns a pointer to it.
   * 
   * @param id
   *        the id of the new element to create
   * @return the {@link LocalParameter} object created
   */
  public LocalParameter createKineticParameter(String id) {
    Reaction lastReaction = getLastElementOf(listOfReactions);
    KineticLaw lastKineticLaw = null;

    if (lastReaction == null) {
      logger.warn(MessageFormat.format(COULD_NOT_CREATE_ELEMENT_MSG,
        "LocalParameter for KineticLaw", "reactions"));
      return null;
    } else {
      lastKineticLaw = lastReaction.getKineticLaw();
      if (lastKineticLaw == null) {
        return null;
      }
    }

    LocalParameter parameter = new LocalParameter(id, getLevel(), getVersion());
    lastKineticLaw.addLocalParameter(parameter);

    return parameter;
  }


  /**
   * Creates a new {@link ModifierSpeciesReference} object for a modifier
   * species inside the last {@link Reaction} object in this {@link Model}, and
   * returns a pointer to it.
   * <p>
   * The mechanism by which the last {@link Reaction} object was created and
   * added to this {@link Model} is not significant. It could have been created
   * in a variety of ways, for example using createReaction(). If a
   * {@link Reaction} does not exist for this model, a new
   * {@link ModifierSpeciesReference} is <em>not</em> created and {@code null}
   * is
   * returned instead.
   * <p>
   * 
   * @return the {@link SpeciesReference} object created
   */
  public ModifierSpeciesReference createModifier() {
    return createModifier(null);
  }


  /**
   * Creates a new {@link ModifierSpeciesReference} with the specified 'id'.
   * 
   * @param id
   *        the id of the new element to create
   * @return the {@link SpeciesReference} object created
   */
  public ModifierSpeciesReference createModifier(String id) {
    Reaction lastReaction = getLastElementOf(listOfReactions);

    if (lastReaction == null) {
      return null;
    }

    ModifierSpeciesReference modifier = lastReaction.createModifier(id);

    return modifier;
  }


  /**
   * Creates a new {@link Parameter} inside this {@link Model} and returns it.
   * <p>
   * 
   * @return the {@link Parameter} object created
   *         <p>
   * @see #addParameter(Parameter p)
   */
  public Parameter createParameter() {
    return createParameter(null);
  }


  /**
   * Creates a new {@link Parameter}.
   * 
   * @param id
   *        the id of the new element to create
   * @return the {@link Parameter} object created
   */
  public Parameter createParameter(String id) {
    Parameter parameter = new Parameter(id, getLevel(), getVersion());
    addParameter(parameter);
    return parameter;
  }


  /**
   * Creates a new {@link SpeciesReference} object for a product inside the last
   * {@link Reaction} object in this {@link Model}, and returns a pointer to it.
   * <p>
   * The mechanism by which the last {@link Reaction} object was created and
   * added to this {@link Model} is not significant. It could have been created
   * in a variety of ways, for example using createReaction(). If a
   * {@link Reaction} does not exist for this model, a new
   * {@link SpeciesReference} is <em>not</em> created and {@code null} is
   * returned
   * instead.
   * <p>
   * 
   * @return the {@link SpeciesReference} object created
   */
  public SpeciesReference createProduct() {
    return createProduct(null);
  }


  /**
   * Creates an instance of {@link SpeciesReference} and adds it to the last
   * {@link Reaction} element that has been added to this {@link Model}.
   * 
   * @param id
   * @return
   */
  public SpeciesReference createProduct(String id) {
    Reaction lastReaction = getLastElementOf(listOfReactions);

    if (lastReaction == null) {
      logger.warn(MessageFormat.format(COULD_NOT_CREATE_ELEMENT_MSG, "Product",
        "reactions"));
      return null;
    }

    SpeciesReference product = lastReaction.createProduct(id);

    return product;
  }


  /**
   * Creates a new {@link RateRule} inside this {@link Model} and returns it.
   * <p>
   * 
   * @return the {@link RateRule} object created
   *         <p>
   * @see #addRule(Rule r)
   */
  public RateRule createRateRule() {
    RateRule rule = new RateRule(getLevel(), getVersion());
    addRule(rule);

    return rule;
  }


  /**
   * Creates a new {@link SpeciesReference} object for a reactant inside the
   * last {@link Reaction} object in this {@link Model}, and returns a pointer
   * to it.
   * <p>
   * The mechanism by which the last {@link Reaction} object was created and
   * added to this {@link Model} is not significant. It could have been created
   * in a variety of ways, for example using createReaction(). If a
   * {@link Reaction} does not exist for this model, a new
   * {@link SpeciesReference} is <em>not</em> created and {@code null} is
   * returned
   * instead.
   * <p>
   * 
   * @return the {@link SpeciesReference} object created
   */
  public SpeciesReference createReactant() {
    return createReactant(null);
  }


  /**
   * Creates a new {@link SpeciesReference} object, with the specified 'id', for
   * a reactant inside the last {@link Reaction} object in this {@link Model},
   * and returns a pointer to it.
   * 
   * @param id
   *        the id of the new element to create
   * @return the {@link SpeciesReference} object created.
   */
  public SpeciesReference createReactant(String id) {
    Reaction lastReaction = getLastElementOf(listOfReactions);
    if (lastReaction == null) {
      logger.warn(MessageFormat.format(COULD_NOT_CREATE_ELEMENT_MSG, "Reactant",
        "reactions"));
      return null;
    }
    SpeciesReference reactant = lastReaction.createReactant(id);

    return reactant;
  }


  /**
   * Creates a new {@link Reaction} inside this {@link Model} and returns it.
   * <p>
   * 
   * @return the {@link Reaction} object created
   *         <p>
   * @see #addReaction(Reaction r)
   */
  public Reaction createReaction() {
    return createReaction(null);
  }


  /**
   * Creates a new {@link Reaction} inside this {@link Model} and returns it.
   * 
   * @param id
   *        the id of the new element to create
   * @return the {@link Reaction} object created
   */
  public Reaction createReaction(String id) {
    Reaction reaction = new Reaction(id, getLevel(), getVersion());
    addReaction(reaction);

    return reaction;
  }


  /**
   * Creates a new {@link Species} inside this {@link Model} and returns it.
   * <p>
   * 
   * @return the {@link Species} object created
   *         <p>
   * @see #addSpecies(Species s)
   */
  public Species createSpecies() {
    return createSpecies(null);
  }


  /**
   * Creates a new {@link Species} inside this {@link Model} and returns it.
   * 
   * @param id
   *        the id of the new element to create
   * @return the {@link Species} object created
   */
  public Species createSpecies(String id) {
    Species species = new Species(id, getLevel(), getVersion());
    addSpecies(species);
    return species;
  }


  /**
   * Creates a new {@link Species} inside this {@link Model} and returns it.
   * 
   * @param id
   *        the id of the new element to create
   * @param c
   *        the Compartment of the new {@link Species}
   * @return the {@link Species} object created
   */
  public Species createSpecies(String id, Compartment c) {
    Species s = createSpecies(id);
    s.setCompartment(c);
    return s;
  }


  /**
   * Creates a new {@link Species} inside this {@link Model} and returns it.
   * 
   * @param id
   *        the id of the new element to create
   * @param name
   *        the name of the new element to create
   * @param c
   *        the Compartment of the new {@link Species}
   * @return the {@link Species} object created
   */
  public Species createSpecies(String id, String name, Compartment c) {
    Species s = createSpecies(id, c);
    s.setName(name);
    return s;
  }


  /**
   * Creates a new {@link SpeciesType} inside this {@link Model} and returns it.
   * <p>
   * 
   * @return the {@link SpeciesType} object created
   *         <p>
   * @see #addSpeciesType(SpeciesType st)
   * @deprecated Only valid in SBML Level 2 for Versions 2 through 4.
   * @sbml.deprecated only valid in SBML Level 2 for Versions 2 through 4.
   */
  @Deprecated
  public SpeciesType createSpeciesType() {
    if ((getLevelAndVersion().compareTo(Integer.valueOf(2),
      Integer.valueOf(2)) < 0)
      || (getLevelAndVersion().compareTo(Integer.valueOf(3),
        Integer.valueOf(1)) >= 0)) {
      throw new SBMLTypeUndefinedException(SpeciesType.class, getLevel(),
        getVersion());
    }
    return createSpeciesType(null);
  }


  /**
   * Creates a new {@link SpeciesType} inside this {@link Model} and returns it.
   * 
   * @param id
   *        the id of the new element to create
   * @return the {@link SpeciesType} object created
   * @deprecated Only valid in SBML Level 2 for Versions 2 through 4.
   */
  @Deprecated
  public SpeciesType createSpeciesType(String id) {
    SpeciesType speciesType = new SpeciesType(id, getLevel(), getVersion());
    addSpeciesType(speciesType);

    return speciesType;
  }


  /**
   * Creates a new {@link Trigger} inside the last {@link Event} object created
   * in this {@link Model}, and returns a pointer to it.
   * <p>
   * The mechanism by which the last {@link Event} object in this model was
   * created is not significant. It could have been created in a variety of
   * ways, for example by using createEvent(). If no {@link Event} object exists
   * in this {@link Model} object, a new {@link Trigger} is <em>not</em> created
   * and {@code null} is returned instead.
   * <p>
   * 
   * @return the {@link Trigger} object created
   */
  public Trigger createTrigger() {
    return getLastElementOf(getListOfEvents()).createTrigger();
  }


  /**
   * Creates a new {@link Unit} object within the last {@link UnitDefinition}
   * object created in this model and returns a pointer to it.
   * <p>
   * The mechanism by which the {@link UnitDefinition} was created is not
   * significant. If a {@link UnitDefinition} object does not exist in this
   * model, a new {@link Unit} is <em>not</em> created and {@code null} is
   * returned
   * instead.
   * <p>
   * 
   * @return the {@link Unit} object created
   *         <p>
   * @see #addUnitDefinition(UnitDefinition ud)
   */
  public Unit createUnit() {
    return createUnit(null);
  }


  /**
   * Creates a new {@link Unit} object within the last {@link UnitDefinition}
   * object created in this model and returns a pointer to it.
   * 
   * @param kind
   *        the kind of the new unit.
   * @return the {@link Unit} object created
   */
  public Unit createUnit(Unit.Kind kind) {
    int numUnitDef = getNumUnitDefinitions();
    UnitDefinition lastUnitDef = null;

    if (numUnitDef == 0) {
      return null;
    } else {
      lastUnitDef = getUnitDefinition(numUnitDef - 1);
    }

    Unit unit = lastUnitDef.createUnit(kind);

    return unit;
  }


  /**
   * Creates a new {@link UnitDefinition} inside this {@link Model} and returns
   * it.
   * <p>
   * 
   * @return the {@link UnitDefinition} object created
   *         <p>
   * @see #addUnitDefinition(UnitDefinition ud)
   */
  public UnitDefinition createUnitDefinition() {
    return createUnitDefinition(null);
  }


  /**
   * Creates a new {@link UnitDefinition} inside this {@link Model} and returns
   * it.
   * 
   * @param id
   *        the id of the new element to create
   * @return the {@link UnitDefinition} object created
   */
  public UnitDefinition createUnitDefinition(String id) {
    UnitDefinition unitDefinition =
      new UnitDefinition(id, getLevel(), getVersion());
    addUnitDefinition(unitDefinition);

    return unitDefinition;
  }


  /*
   * (non-Javadoc)
   * @see org.sbml.jsbml.AbstractNamedSBase#equals(java.lang.Object)
   */
  @Override
  public boolean equals(Object object) {
    boolean equals = super.equals(object);
    if (equals) {
      Model m = (Model) object;
      equals &= m.isSetTimeUnits() == isSetTimeUnits();
      if (equals && isSetTimeUnits()) {
        equals &= getTimeUnits().equals(m.getTimeUnits());
      }
      equals &= m.isSetAreaUnits() == isSetAreaUnits();
      if (equals && isSetAreaUnits()) {
        equals &= getAreaUnits().equals(m.getAreaUnits());
      }
      equals &= m.isSetConversionFactor() == isSetConversionFactor();
      if (equals && isSetConversionFactor()) {
        equals &= getConversionFactor().equals(m.getConversionFactor());
      }
      equals &= m.isSetExtentUnits() == isSetExtentUnits();
      if (equals && isSetExtentUnits()) {
        equals &= getExtentUnits().equals(m.getExtentUnits());
      }
      equals &= m.isSetLengthUnits() == isSetLengthUnits();
      if (equals && isSetLengthUnits()) {
        equals &= getLengthUnits().equals(m.getLengthUnits());
      }
      equals &= m.isSetSubstanceUnits() == isSetSubstanceUnits();
      if (equals && m.isSetSubstanceUnits()) {
        equals &= getSubstanceUnits().equals(m.getSubstanceUnits());
      }
      equals &= m.isSetVolumeUnits() == isSetVolumeUnits();
      if (equals && isSetVolumeUnits()) {
        equals &= getVolumeUnits().equals(m.getVolumeUnits());
      }
    }
    return equals;
  }


  /**
   * Returns a {@link CallableSBase} element of the {@link Model} that has the
   * given 'id' as identifier or {@code null} if no element is found.
   * 
   * @param id
   *        an identifier indicating an element of the {@link Model}.
   * @return a {@link CallableSBase} element of the {@link Model} that has the
   *         given 'id' as id or {@code null} if no element is found.
   */
  public CallableSBase findCallableSBase(String id) {
    UniqueNamedSBase found = findUniqueNamedSBase(id);
    if ((found != null) && (found instanceof CallableSBase)) {
      return (CallableSBase) found;
    }
    return null;
  }


  /**
   * Searches the first {@link UnitDefinition} within this {@link Model}'s
   * {@link #listOfUnitDefinitions} that
   * is identical to the given {@link UnitDefinition}. If no element can be
   * found that satisfies the method
   * {@link UnitDefinition#areIdentical(UnitDefinition, UnitDefinition)},
   * {@code null} will be returned.
   * 
   * @param unitDefinition
   * @return A {@link UnitDefinition} object that is already part of this
   *         {@link Model}'s {@link #listOfUnitDefinitions} and satisfies the
   *         condition of
   *         {@link UnitDefinition#areIdentical(UnitDefinition, UnitDefinition)}
   *         in comparison to the given {@link UnitDefinition}, or
   *         {@code null} if no such element can be found.
   */
  public UnitDefinition findIdentical(UnitDefinition unitDefinition) {
    return getListOfUnitDefinitions().firstHit(
      new IdenticalUnitDefinitionFilter(unitDefinition));
  }


  /**
   * Finds all instances of {@link LocalParameter} in this {@link Model} and
   * adds them to a {@link List}.
   * 
   * @param id
   * @return A {@link List} of all {@link LocalParameter} instances with the
   *         given name or identifier. This {@link List} can be empty, but never
   *         {@code null}.
   */
  public List<LocalParameter> findLocalParameters(String id) {
    List<LocalParameter> list = new ArrayList<LocalParameter>();

    if (mapOfLocalParameters != null) {
      List<Reaction> rList = mapOfLocalParameters.get(id);

      if ((rList == null) || rList.isEmpty()) {
        return list;
      }

      for (Reaction r : rList) {
        // This must always be true, otherwise there is an error elsewhere:
        if (r.isSetKineticLaw()) {
          LocalParameter p = r.getKineticLaw().getLocalParameter(id);
          if (p != null) {
            list.add(p);
          }
        } else {
          logger.warn(
            "A reaction that is supposed to have a local parameter defined has no kineticLaw !!!");
        }
      }
    }

    return list;
  }


  /**
   * Returns the {@link ModifierSpeciesReference} with all {@link Reaction}s
   * of this {@link Model} that has 'id' as id.
   * 
   * @param id
   *        the identifier of the {@link ModifierSpeciesReference} of interest.
   *        Note that this is not the identifier of the {@link Species} instance
   *        referred to by the {@link ModifierSpeciesReference}.
   * @return the {@link ModifierSpeciesReference} out of all {@link Reaction}s
   *         which has 'id' as id (or name depending on level and version).
   *         {@code null} if it doesn't exist.
   */
  public ModifierSpeciesReference findModifierSpeciesReference(String id) {
    SimpleSpeciesReference ssr = findSimpleSpeciesReference(id);
    if ((ssr != null) && (ssr instanceof ModifierSpeciesReference)) {
      return (ModifierSpeciesReference) ssr;
    }
    return null;
  }


  /**
   * Returns a {@link NamedSBase} element of the model that has the given 'id'
   * as id or {@code null} if no element is found.
   * 
   * @param id
   *        an id indicating an element of the model.
   * @return a {@link NamedSBase} element of the model that has the given 'id'
   *         as id or {@code null} if no element is found.
   */
  public NamedSBase findNamedSBase(String id) {
    UniqueNamedSBase found = findUniqueNamedSBase(id);
    if ((found != null) && (found instanceof NamedSBase)) {
      return found;
    }
    return null;
  }


  /**
   * Returns a {@link NamedSBaseWithDerivedUnit} element of the {@link Model}
   * that has the given 'id' as id or {@code null} if no element is found. It
   * first
   * tries to find a {@link CallableSBase} with the given identifier and, if
   * this is not successful, it searches for an instance of {@link Event} with
   * the given id.
   * 
   * @param id
   *        an id indicating an element of the {@link Model}.
   * @return a {@link NamedSBaseWithDerivedUnit} element of the {@link Model}
   *         that has the given 'id' as id or {@code null} if no element is
   *         found.
   * @see #findCallableSBase(String)
   */
  public NamedSBaseWithDerivedUnit findNamedSBaseWithDerivedUnit(String id) {
    UniqueNamedSBase found = findUniqueNamedSBase(id);
    if ((found != null) && (found instanceof NamedSBaseWithDerivedUnit)) {
      return (NamedSBaseWithDerivedUnit) found;
    }
    return null;
  }


  /**
   * Searches for an instance of {@link Quantity} within all of this
   * {@link Model}'s components that has the given identifier or name attribute
   * and returns it. There might be multiple instances of {@link LocalParameter}
   * with the same identifier or name, each located in different
   * {@link Reaction}s. In this case, the first match will be returned. Note
   * that also global {@link Parameter} instances have a higher priority and are
   * returned first.
   * 
   * @param id
   * @return the {@link Compartment}, {@link Species}, {@link SpeciesReference}
   *         or {@link Parameter}, or the first {@link LocalParameter} which has
   *         'id' as id.
   * @see #findLocalParameters(String)
   */
  public Quantity findQuantity(String id) {
    Quantity nsb = findVariable(id);
    if (nsb == null) {
      List<LocalParameter> list = findLocalParameters(id);
      if (!list.isEmpty()) {
        return list.get(0);
      }
    }
    return nsb;
  }


  /**
   * Searches for an instance of {@link QuantityWithUnit} within all of this
   * {@link Model}'s components that has the given identifier or name attribute
   * and returns it. There might be multiple instances of {@link LocalParameter}
   * with the same identifier or name, each located in different
   * {@link Reaction}s. In this case, the first match will be returned. Note
   * that also global {@link Parameter} instances have a higher priority and are
   * returned first.
   * 
   * @param idOrName
   * @return
   * @see #findLocalParameters(String)
   */
  public QuantityWithUnit findQuantityWithUnit(String idOrName) {
    QuantityWithUnit q = findSymbol(idOrName);
    if (q == null) {
      List<LocalParameter> list = findLocalParameters(idOrName);
      if (!list.isEmpty()) {
        return list.get(0);
      }
    }
    return q;
  }


  /**
   * Returns a {@link SortedSet} of identifiers of all {@link Reaction} elements
   * within
   * this {@link Model} whose {@link KineticLaw}s contain a
   * {@link LocalParameter} that has the given 'id' or {@code null} if no
   * element cannot be found.
   * 
   * @param id
   *        an id indicating an {@link LocalParameter} element of the
   *        {@link Model}.
   * @return a {@link SortedSet} of the identifiers of all {@link Reaction}
   *         elements within this {@link Model} whose {@link KineticLaw}
   *         contains a {@link LocalParameter} that has the given 'id' as id
   *         or {@code null} if no such element with this 'id' can be
   *         found.
   */
  public SortedSet<String> findReactionsForLocalParameter(String id) {
    List<Reaction> reactionList = mapOfLocalParameters.get(id);
    SortedSet<String> reactionIdSet = null;

    if ((reactionList != null) && (reactionList.size() > 0)) {
      reactionIdSet = new TreeSet<String>();

      for (Reaction reaction : reactionList) {
        if (reaction.isSetId()) {
          reactionIdSet.add(reaction.getId());
        }
      }

      if (reactionIdSet.size() != reactionList.size()) {
        logger.warn(MessageFormat.format(
          "Some of the reactions containing the local parameter {0} have no id defined!",
          id));
      }
    }

    return reactionIdSet;
  }


  /**
   * Returns the {@link SimpleSpeciesReference} within all {@link Reaction}s of
   * this {@link Model} that has 'id' as id.
   * 
   * @param id
   *        the identifier of the {@link SimpleSpeciesReference} of interest.
   *        Note that this is not the identifier of the {@link Species} instance
   *        referred to by the {@link SimpleSpeciesReference}.
   * @return the {@link SimpleSpeciesReference} out of all {@link Reaction}s
   *         which has 'id' as id (or name depending on level and version).
   *         {@code null} if it doesn't exist.
   */
  public SimpleSpeciesReference findSimpleSpeciesReference(String id) {
    UniqueNamedSBase found = findUniqueNamedSBase(id);
    if ((found != null) && (found instanceof SimpleSpeciesReference)) {
      return (SimpleSpeciesReference) found;
    }
    return null;
  }


  /**
   * Returns the {@link SpeciesReference} with all {@link Reaction}s
   * of this {@link Model} that has 'id' as id.
   * 
   * @param id
   *        the identifier of the {@link SpeciesReference} of interest.
   *        Note that this is not the identifier of the {@link Species} instance
   *        referred to by the {@link SpeciesReference}.
   * @return the {@link SpeciesReference} out of all {@link Reaction}s
   *         which has 'id' as id (or name depending on level and version).
   *         {@code null} if it doesn't exist.
   */
  public SpeciesReference findSpeciesReference(String id) {
    SimpleSpeciesReference ssr = findSimpleSpeciesReference(id);
    if ((ssr != null) && (ssr instanceof SpeciesReference)) {
      return (SpeciesReference) ssr;
    }
    return null;
  }


  /**
   * Searches in the list of {@link Compartment}s, {@link Species}, and
   * {@link Parameter}s for the element with the given identifier.
   * 
   * @param id
   * @return a {@link Symbol} element with the given identifier or {@code null}
   *         if there
   *         is no such element.
   */
  public Symbol findSymbol(String id) {
    UniqueNamedSBase found = findUniqueNamedSBase(id);
    if ((found != null) && (found instanceof Symbol)) {
      return (Symbol) found;
    }
    return null;
  }


  /**
   * Returns a {@link UniqueNamedSBase} element that has the given 'id' within
   * this {@link Model} or {@code null} if no such element can be found.
   * 
   * @param id
   *        an id indicating an {@link UniqueNamedSBase} element of the
   *        {@link Model}.
   * @return a {@link UniqueNamedSBase} element of the {@link Model} that has
   *         the given 'id' as id or {@code null} if no element with this
   *         'id' can be found.
   */
  public UniqueNamedSBase findUniqueNamedSBase(String id) {
    return mapOfUniqueNamedSBases == null ? null
      : mapOfUniqueNamedSBases.get(id);
  }


  /**
   * Returns a {@link UnitDefinition} element that has the given 'id' within
   * this {@link Model} or {@code null} if no such element can be found.
   * 
   * @param id
   *        an id indicating an {@link UnitDefinition} element of the
   *        {@link Model}.
   * @return a {@link UniqueNamedSBase} element of the {@link Model} that has
   *         the given 'id' as id or {@code null} if no such element with
   *         this 'id' can be found.
   */
  public UnitDefinition findUnitDefinition(String id) {
    return mapOfUnitDefinitions == null ? null : mapOfUnitDefinitions.get(id);
  }


  /**
   * Searches the {@link Variable} with the given identifier in this model.
   * 
   * @param id
   *        The identifier of the {@link Variable} of interest.
   * @return the {@link Compartment}, {@link Species}, {@link SpeciesReference},
   *         or {@link Parameter}, which has 'variable' as id.
   */
  public Variable findVariable(String id) {
    UniqueNamedSBase found = findUniqueNamedSBase(id);
    if ((found != null) && (found instanceof Variable)) {
      return (Variable) found;
    }
    return null;
  }


  /*
   * (non-Javadoc)
   * @see org.sbml.jsbml.AbstractSBase#getAllowsChildren()
   */
  @Override
  public boolean getAllowsChildren() {
    return true;
  }


  /**
   * Returns the area units ID of this {@link Model}.
   * 
   * @return the area units ID of this {@link Model}. Returns an empty
   *         {@link String} if it is not set.
   */
  public String getAreaUnits() {
    if (isSetAreaUnits()) {
      return areaUnitsID;
    } else if (getLevel() == 2) {
      return UnitDefinition.AREA;
    }
    return "";
  }


  /**
   * Returns the {@link UnitDefinition} instance which has the
   * {@link #areaUnitsID} of
   * this {@link Model} as id.
   * 
   * @return the {@link UnitDefinition} instance which has the
   *         {@link #areaUnitsID} of
   *         this {@link Model} as id. {@code null} if it doesn't exist.
   */
  public UnitDefinition getAreaUnitsInstance() {
    return getUnitDefinition(getAreaUnits());
  }


  /*
   * (non-Javadoc)
   * @see org.sbml.jsbml.AbstractSBase#getChildAt(int)
   */
  @Override
  public TreeNode getChildAt(int index) {
    if (index < 0) {
      throw new IndexOutOfBoundsException(MessageFormat.format(
        resourceBundle.getString("IndexSurpassesBoundsException"), index, 0));
    }
    int count = super.getChildCount(), pos = 0;
    if (index < count) {
      return super.getChildAt(index);
    } else {
      index -= count;
    }
    if (isSetListOfFunctionDefinitions()) {
      if (pos == index) {
        return getListOfFunctionDefinitions();
      }
      pos++;
    }
    if (isSetListOfUnitDefinitions()) {
      if (pos == index) {
        return getListOfUnitDefinitions();
      }
      pos++;
    }
    if (isSetListOfCompartmentTypes()) {
      if (pos == index) {
        return getListOfCompartmentTypes();
      }
      pos++;
    }
    if (isSetListOfSpeciesTypes()) {
      if (pos == index) {
        return getListOfSpeciesTypes();
      }
      pos++;
    }
    if (isSetListOfCompartments()) {
      if (pos == index) {
        return getListOfCompartments();
      }
      pos++;
    }
    if (isSetListOfSpecies()) {
      if (pos == index) {
        return getListOfSpecies();
      }
      pos++;
    }
    if (isSetListOfParameters()) {
      if (pos == index) {
        return getListOfParameters();
      }
      pos++;
    }
    if (isSetListOfInitialAssignments()) {
      if (pos == index) {
        return getListOfInitialAssignments();
      }
      pos++;
    }
    if (isSetListOfRules()) {
      if (pos == index) {
        return getListOfRules();
      }
      pos++;
    }
    if (isSetListOfConstraints()) {
      if (pos == index) {
        return getListOfConstraints();
      }
      pos++;
    }
    if (isSetListOfReactions()) {
      if (pos == index) {
        return getListOfReactions();
      }
      pos++;
    }
    if (isSetListOfEvents()) {
      if (pos == index) {
        return getListOfEvents();
      }
      pos++;
    }
    throw new IndexOutOfBoundsException(MessageFormat.format(
      resourceBundle.getString("IndexExceedsBoundsException"), index,
      Math.min(pos, 0)));
  }


  /*
   * (non-Javadoc)
   * @see org.sbml.jsbml.AbstractSBase#getChildCount()
   */
  @Override
  public int getChildCount() {
    return super.getChildCount() + getListOfCount();
  }


  /**
   * Gets the n<sup>th</sup> {@link Compartment} instance of the
   * listOfCompartments.
   * 
   * @param n
   * @return the n<sup>th</sup> {@link Compartment} instance of the
   *         listOfCompartments.
   *         {@code null} if the listOfCompartments is not set.
   */
  public Compartment getCompartment(int n) {
    return getListOfCompartments().get(n);
  }


  /**
   * Gets the {@link Compartment} of the listOfCompartments which has 'id' as
   * id.
   * 
   * @param id
   * @return the {@link Compartment} of the listOfCompartments which has 'id' as
   *         id (or name depending on the version and level). {@code null} if
   *         the
   *         listOfCompartments is not set.
   */
  public Compartment getCompartment(String id) {
    UniqueNamedSBase found = findUniqueNamedSBase(id);
    if ((found != null) && (found instanceof Compartment)) {
      return (Compartment) found;
    }
    return null;
  }


  /**
   * Returns the number of {@link Compartment}s of this {@link Model}.
   * 
   * @return the number of {@link Compartment}s of this {@link Model}.
   */
  public int getCompartmentCount() {
    return isSetListOfCompartments() ? listOfCompartments.size() : 0;
  }


  /**
   * Gets the n<sup>th</sup> CompartmentType object in this Model.
   * 
   * @param n
   *        index
   * @return the n<sup>th</sup> CompartmentType of this Model. Returns
   *         {@code null} if there are no
   *         compartmentType defined or if the index n is too big or lower than
   *         zero.
   * @deprecated Only valid in SBML Level 2 for Versions 2 through 4.
   */
  @Deprecated
  public CompartmentType getCompartmentType(int n) {
    return getListOfCompartmentTypes().get(n);
  }


  /**
   * Gets the {@link CompartmentType} with the given {@code id}.
   * 
   * @param id
   * @return the CompartmentType of the {@link #listOfCompartmentTypes} which
   *         has 'id' as
   *         id (or name depending on the level and version). {@code null} if
   *         the
   *         {@link #listOfCompartmentTypes} is not set or the id is not found.
   * @deprecated Only valid in SBML Level 2 for Versions 2 through 4.
   */
  @Deprecated
  public CompartmentType getCompartmentType(String id) {
    UniqueNamedSBase found = findUniqueNamedSBase(id);
    if ((found != null) && (found instanceof CompartmentType)) {
      return (CompartmentType) found;
    }
    return null;
  }


  /**
   * Returns the number of {@link CompartmentType}s of this {@link Model}.
   * 
   * @return the number of {@link CompartmentType}s of this {@link Model}.
   * @deprecated using {@link CompartmentType} is not recommended, because this
   *             data structure is only valid in SBML Level 2 for Versions 2
   *             through 4.
   */
  @Deprecated
  public int getCompartmentTypeCount() {
    return isSetListOfCompartmentTypes() ? listOfCompartmentTypes.size() : 0;
  }


  /**
   * Gets the n<sup>th</sup> Constraint object in this Model.
   * 
   * @param n
   * @return the n<sup>th</sup> Constraint of this Model. Returns {@code null}
   *         if there are no
   *         constraint defined or if the index n is too big or lower than zero.
   */
  public Constraint getConstraint(int n) {
    return getListOfConstraints().get(n);
  }


  /**
   * Returns the number of {@link Constraint}s of this {@link Model}.
   * 
   * @return the number of {@link Constraint}s of this {@link Model}.
   */
  public int getConstraintCount() {
    return isSetListOfConstraints() ? listOfConstraints.size() : 0;
  }


  /**
   * Returns the conversionFactor ID of this {@link Model}.
   * 
   * @return the conversionFactorID of this {@link Model}. Returns an empty
   *         {@link String} if it is not set.
   */
  public String getConversionFactor() {
    return isSetConversionFactor() ? conversionFactorID : "";
  }


  /**
   * Returns the Parameter instance which has the conversionFactorID of this
   * Model as id.
   * 
   * @return the Parameter instance which has the conversionFactorID of this
   *         Model as id. {@code null} if it doesn't exist
   */
  public Parameter getConversionFactorInstance() {
    return getParameter(conversionFactorID);
  }


  /**
   * Returns the number of {@link Delay}s of this {@link Model}.
   * 
   * @return the number of {@link Delay}s of this {@link Model}.
   */
  public int getDelayCount() {
    int count = 0;
    for (Event e : getListOfEvents()) {
      if (e.isSetDelay()) {
        count++;
      }
    }
    return count;
  }


  /**
   * Gets the n<sup>th</sup> Event object in this Model.
   * 
   * @param n
   * @return the n<sup>th</sup> Event of this Model. Returns {@code null} if
   *         there are no event
   *         defined or if the index n is too big or lower than zero.
   */
  public Event getEvent(int n) {
    return getListOfEvents().get(n);
  }


  /**
   * Gets the {@link Event} which as the given {@code id} as id.
   * 
   * @param id
   * @return the {@link Event} of the {@link #listOfEvents} which has 'id' as id
   *         (or name depending on the level and version). {@code null} if the
   *         {@link #listOfEvents} is not set.
   */
  public Event getEvent(String id) {
    UniqueNamedSBase found = findUniqueNamedSBase(id);
    if ((found != null) && (found instanceof Event)) {
      return (Event) found;
    }
    return null;
  }


  /**
   * Returns the number of {@link EventAssignment}s of this {@link Model}.
   * 
   * @return return the number of {@link EventAssignment}s of this {@link Model}
   *         .
   */
  public int getEventAssignmentCount() {
    int count = 0;
    for (Event e : getListOfEvents()) {
      count += e.getEventAssignmentCount();
    }
    return count;
  }


  /**
   * Returns the number of {@link Event}s of this {@link Model}.
   * 
   * @return the number of {@link Event}s of this {@link Model}.
   */
  public int getEventCount() {
    return isSetListOfEvents() ? listOfEvents.size() : 0;
  }


  /**
   * Returns the extent units ID of this {@link Model}.
   * 
   * @return the extent units ID of this {@link Model}. Returns an empty
   *         {@link String} if it is not set.
   */
  public String getExtentUnits() {
    return isSetExtentUnits() ? extentUnitsID : "";
  }


  /**
   * Returns the {@link UnitDefinition} instance which has the extent units ID
   * of this Model as id.
   * 
   * @return the {@link UnitDefinition} instance which has the extent units ID
   *         of this Model as id. {@code null} if it doesn't exist
   */
  public UnitDefinition getExtentUnitsInstance() {
    return getUnitDefinition(getExtentUnits());
  }


  /**
   * Gets the n<sup>th</sup> {@link FunctionDefinition} instance of the
   * listOfFunstionDefinitions.
   * 
   * @param n
   * @return the n<sup>th</sup> {@link FunctionDefinition} instance of the
   *         listOfFunstionDefinitions. {@code null} if the
   *         listOfFunctionDefinitions
   *         is not set.
   */
  public FunctionDefinition getFunctionDefinition(int n) {
    return getListOfFunctionDefinitions().get(n);
  }


  /**
   * Returns the {@link FunctionDefinition} of the
   * {@link #listOfFunctionDefinitions}
   * which has 'id' as id.
   * 
   * @param id
   * @return the {@link FunctionDefinition} of the
   *         {@link #listOfFunctionDefinitions}
   *         which has 'id' as id (or name depending on the level and version).
   *         {@code null} if the {@link #listOfFunctionDefinitions} is not set.
   */
  public FunctionDefinition getFunctionDefinition(String id) {
    UniqueNamedSBase found = findUniqueNamedSBase(id);
    if ((found != null) && (found instanceof FunctionDefinition)) {
      return (FunctionDefinition) found;
    }
    return null;
  }


  /**
   * Returns the number of {@link FunctionDefinition}s of this {@link Model}.
   * 
   * @return the number of {@link FunctionDefinition}s of this {@link Model}.
   */
  public int getFunctionDefinitionCount() {
    return isSetListOfFunctionDefinitions() ? listOfFunctionDefinitions.size()
      : 0;
  }


  /**
   * Gets the n<sup>th</sup> {@link InitialAssignment} object in this
   * {@link Model}.
   * 
   * @param n
   * @return the n<sup>th</sup> {@link InitialAssignment} of this {@link Model}.
   *         {@code null} if
   *         the listOfInitialAssignments is not set.
   */
  public InitialAssignment getInitialAssignment(int n) {
    return getListOfInitialAssignments().get(n);
  }


  /**
   * Returns the {@link InitialAssignment} of the
   * {@link #listOfInitialAssignments} whose {@code symbol} attribute,
   * i.e., whose {@link Variable} has the given {@code variable} as
   * identifier.
   * 
   * @param variable
   *        The identifier of a variable, for which a corresponding
   *        {@link InitialAssignment} is requested.
   * @return the first {@link InitialAssignment} of the
   *         {@link #listOfInitialAssignments}, whose {@link Variable} has the
   *         {@code variable} as identifier (or name depending on the level
   *         and version). {@code null} if it doesn't exist.
   */
  public InitialAssignment getInitialAssignment(String variable) {
    return getListOfInitialAssignments().firstHit(
      new AssignmentVariableFilter(variable));
  }


  /**
   * Returns the number of {@link InitialAssignment}s of this {@link Model}.
   * 
   * @return the number of {@link InitialAssignment}s of this {@link Model}.
   */
  public int getInitialAssignmentCount() {
    return isSetListOfInitialAssignments() ? listOfInitialAssignments.size()
      : 0;
  }


  /**
   * Returns the number of {@link KineticLaw}s of this {@link Model}.
   * 
   * @return the number of {@link KineticLaw}s of this {@link Model}.
   */
  public int getKineticLawCount() {
    int count = 0;
    for (Reaction r : getListOfReactions()) {
      if (r.isSetKineticLaw()) {
        count++;
      }
    }
    return count;
  }


  /**
   * Returns the last element added in the given list.
   * 
   * @param listOf
   * @return the last element added in the model, corresponding to the last
   *         element of the list of these elements, or {@code null} is no
   *         element exist
   *         for this type.
   */
  private <T> T getLastElementOf(ListOf<? extends T> listOf) {
    // added casting and parenthesis because there was a compilation error
    // when using the ant script
    return ((listOf == null) || (listOf.size() == 0)) ? (T) null
      : (T) listOf.getLast();
  }


  /**
   * Returns the length units ID of this {@link Model}.
   * 
   * @return the length units ID of this {@link Model}. Returns an empty
   *         {@link String} if it is not set.
   */
  public String getLengthUnits() {
    if (isSetLengthUnits()) {
      return lengthUnitsID;
    } else if (getLevel() == 2) {
      return UnitDefinition.LENGTH;
    }
    return "";
  }


  /**
   * Returns the length units of this {@link Model} as a {@link UnitDefinition}.
   * 
   * @return the {@link UnitDefinition} instance which has the
   *         {@link #lengthUnitsID} of this
   *         {@link Model} as id. {@code null} if it doesn't exist.
   */
  public UnitDefinition getLengthUnitsInstance() {
    return getUnitDefinition(getLengthUnits());
  }


  /**
   * Returns the listOfCompartments of this {@link Model}.
   * 
   * @return the listOfCompartments of this {@link Model}.
   */
  public ListOf<Compartment> getListOfCompartments() {
    if (listOfCompartments == null) {
      listOfCompartments = ListOf.newInstance(this, Compartment.class);
      registerChild(listOfCompartments);
    }
    return listOfCompartments;
  }


  /**
   * Returns the listOfCompartmentTypes of this {@link Model}.
   * 
   * @return the listOfCompartmentTypes of this {@link Model}.
   * @deprecated Only valid in SBML Level 2 for Versions 2 through 4.
   */
  @Deprecated
  public ListOf<CompartmentType> getListOfCompartmentTypes() {
    if (listOfCompartmentTypes == null) {
      listOfCompartmentTypes = ListOf.newInstance(this, CompartmentType.class);
      registerChild(listOfCompartmentTypes);
    }
    return listOfCompartmentTypes;
  }


  /**
   * Returns the listOfConstraints of this {@link Model}.
   * 
   * @return the listOfConstraints of this {@link Model}. set.
   */
  public ListOf<Constraint> getListOfConstraints() {
    if (listOfConstraints == null) {
      listOfConstraints = ListOf.newInstance(this, Constraint.class);
      registerChild(listOfConstraints);
    }
    return listOfConstraints;
  }


  /**
   * Returns the number of {@link ListOf}s of this {@link Model}.
   * 
   * @return the number of {@link ListOf}s of this {@link Model}.
   */
  public int getListOfCount() {
    int children = 0;
    if (isSetListOfFunctionDefinitions()) {
      children++;
    }
    if (isSetListOfUnitDefinitions()) {
      children++;
    }
    if (isSetListOfCompartmentTypes()) {
      children++;
    }
    if (isSetListOfSpeciesTypes()) {
      children++;
    }
    if (isSetListOfCompartments()) {
      children++;
    }
    if (isSetListOfSpecies()) {
      children++;
    }
    if (isSetListOfParameters()) {
      children++;
    }
    if (isSetListOfInitialAssignments()) {
      children++;
    }
    if (isSetListOfRules()) {
      children++;
    }
    if (isSetListOfConstraints()) {
      children++;
    }
    if (isSetListOfReactions()) {
      children++;
    }
    if (isSetListOfEvents()) {
      children++;
    }
    return children;
  }


  /**
   * Returns the listOfEvents of this {@link Model}.
   * 
   * @return the listOfEvents of this {@link Model}.
   */
  public ListOf<Event> getListOfEvents() {
    if (listOfEvents == null) {
      listOfEvents = ListOf.newInstance(this, Event.class);
      registerChild(listOfEvents);
    }
    return listOfEvents;
  }


  /**
   * Returns the listOfFunctionDefinitions of this {@link Model}.
   * 
   * @return the listOfFunctionDefinitions of this {@link Model}.
   */
  public ListOf<FunctionDefinition> getListOfFunctionDefinitions() {
    if (listOfFunctionDefinitions == null) {
      listOfFunctionDefinitions =
        ListOf.newInstance(this, FunctionDefinition.class);
      registerChild(listOfFunctionDefinitions);
    }
    return listOfFunctionDefinitions;
  }


  /**
   * Returns the listOfInitialAssignments of this {@link Model}.
   * 
   * @return the listOfInitialAssignments of this {@link Model}.
   */
  public ListOf<InitialAssignment> getListOfInitialAssignments() {
    if (listOfInitialAssignments == null) {
      listOfInitialAssignments =
        ListOf.newInstance(this, InitialAssignment.class);
      registerChild(listOfInitialAssignments);
    }
    return listOfInitialAssignments;
  }


  /**
   * Returns the {@link #listOfParameters} of this {@link Model}.
   * 
   * @return the {@link #listOfParameters} of this {@link Model}.
   */
  public ListOf<Parameter> getListOfParameters() {
    if (listOfParameters == null) {
      listOfParameters = ListOf.newInstance(this, Parameter.class);
      registerChild(listOfParameters);
    }
    return listOfParameters;
  }


  /**
   * @return
   */
  public List<UnitDefinition> getListOfPredefinedUnitDefinitions() {
    return (listOfPredefinedUnitDefinitions != null)
      ? listOfPredefinedUnitDefinitions : new ArrayList<UnitDefinition>(0);
  }


  /**
   * Returns the listOfReactions of this {@link Model}.
   * 
   * @return the listOfReactions of this {@link Model}.
   */
  public ListOf<Reaction> getListOfReactions() {
    if (listOfReactions == null) {
      listOfReactions = ListOf.newInstance(this, Reaction.class);
      registerChild(listOfReactions);
    }
    return listOfReactions;
  }


  /**
   * Returns the listOfRules of this {@link Model}.
   * 
   * @return the listOfRules of this {@link Model}.
   */
  public ListOf<Rule> getListOfRules() {
    if (listOfRules == null) {
      listOfRules = ListOf.newInstance(this, Rule.class);
      registerChild(listOfRules);
    }
    return listOfRules;
  }


  /**
   * Returns the {@link #listOfSpecies} of this {@link Model}.
   * 
   * @return the {@link #listOfSpecies} of this {@link Model}.
   */
  public ListOf<Species> getListOfSpecies() {
    if (listOfSpecies == null) {
      listOfSpecies = ListOf.newInstance(this, Species.class);
      registerChild(listOfSpecies);
    }
    return listOfSpecies;
  }


  /**
   * Returns the listOfSpeciesTypes of this {@link Model}.
   * 
   * @return the listOfSpeciesTypes of this {@link Model}.
   * @deprecated Only valid in SBML Level 2 for Versions 2 through 4.
   */
  @Deprecated
  public ListOf<SpeciesType> getListOfSpeciesTypes() {
    if (listOfSpeciesTypes == null) {
      listOfSpeciesTypes = ListOf.newInstance(this, SpeciesType.class);
      registerChild(listOfSpeciesTypes);
    }
    return listOfSpeciesTypes;
  }


  /**
   * Returns the listOfUnitDefinitions of this {@link Model}.
   * 
   * @return the listOfUnitDefinitions of this {@link Model}.
   */
  public ListOf<UnitDefinition> getListOfUnitDefinitions() {
    if (listOfUnitDefinitions == null) {
      listOfUnitDefinitions = ListOf.newInstance(this, UnitDefinition.class);
      registerChild(listOfUnitDefinitions);
    }
    return listOfUnitDefinitions;
  }


  /**
   * Returns the number of parameters that are contained within kineticLaws in
   * the reactions of this model.
   * 
   * @return the number of parameters that are contained within kineticLaws in
   *         the reactions of this model.
   */
  public int getLocalParameterCount() {
    int count = 0;
    if (isSetListOfReactions()) {
      for (Reaction reaction : getListOfReactions()) {
        if (reaction.isSetKineticLaw()) {
          count += reaction.getKineticLaw().getLocalParameterCount();
        }
      }
    }
    return count;
  }


  /**
   * Returns the number of elements that can contain math in the {@link Model} .
   * 
   * @return the number of elements that can contain math in the {@link Model} .
   * @see MathContainer
   */
  public int getMathContainerCount() {
    return getFunctionDefinitionCount() + getInitialAssignmentCount()
<<<<<<< HEAD
      + getEventAssignmentCount() + getDelayCount() + getConstraintCount()
      + getRuleCount() + getTriggerCount() + getStoichiometryMathCount()
      + getKineticLawCount();
=======
    + getEventAssignmentCount() + getDelayCount() + getConstraintCount()
    + getRuleCount() + getTriggerCount() + getStoichiometryMathCount()
    + getKineticLawCount();
>>>>>>> a085f576
  }


  /**
   * Returns {@link History} of this model.
   * 
   * @return the {@link History} of this model.
   * @see SBase#getHistory
   * @deprecated use {@link SBase#getHistory()}
   */
  @Deprecated
  public History getModelHistory() {
    return getHistory();
  }


  /**
   * Returns the number of {@link ModifierSpeciesReference}s in the
   * {@link Model}.
   * 
   * @return the number of {@link ModifierSpeciesReference}s in the
   *         {@link Model}.
   */
  public int getModifierSpeciesReferenceCount() {
    int count = 0;
    for (Reaction r : getListOfReactions()) {
      count += r.getModifierCount();
    }
    return count;
  }


  /**
   * Returns all {@link ModifierSpeciesReference}s, registered in
   * any {@link Reaction}.
   * 
   * @return all {@link ModifierSpeciesReference} contained in this
   *         {@link Model}.
   */
  public Set<ModifierSpeciesReference> getModifierSpeciesReferences() {
    Set<ModifierSpeciesReference> listOfModifiers =
      new HashSet<ModifierSpeciesReference>();
    if (isSetListOfReactions()) {
      for (Reaction r : getListOfReactions()) {
        if (r.isSetListOfModifiers()) {
          listOfModifiers.addAll(r.getListOfModifiers());
        }
      }
    }
    return listOfModifiers;
  }


  /**
   * Returns the number of {@link NamedSBase}s in the {@link Model}, so elements
   * that can have a name.
   * 
   * @return the number of {@link NamedSBase}s in the {@link Model}, so elements
   *         that can have a name.
   */
  public int getNamedSBaseCount() {
    return getNamedSBaseWithDerivedUnitCount() + 1 /* this model */
      + getSpeciesTypeCount() + getCompartmentTypeCount()
      + getUnitDefinitionCount() + getEventCount()
      + getModifierSpeciesReferenceCount();
  }


  /**
   * @return
   */
  public int getNamedSBaseWithDerivedUnitCount() {
    return getQuantityCount() + getFunctionDefinitionCount()
      + getReactionCount();
  }


  /**
   * Returns the number of {@link Compartment}s of this {@link Model}.
   * 
   * @return the number of {@link Compartment}s of this {@link Model}.
   * @libsbml.deprecated use {@link #getCompartmentCount()}
   */
  public int getNumCompartments() {
    return getCompartmentCount();
  }


  /**
   * Returns the number of {@link CompartmentType}s of this {@link Model}.
   * 
   * @return the number of {@link CompartmentType}s of this {@link Model}.
   * @libsbml.deprecated use {@link #getCompartmentTypeCount()}
   */
  @Deprecated
  public int getNumCompartmentTypes() {
    return getCompartmentTypeCount();
  }


  /**
   * Returns the number of {@link Constraint}s of this {@link Model}.
   * 
   * @return the number of {@link Constraint}s of this {@link Model}.
   * @libsbml.deprecated use {@link #getConstraintCount()}
   */
  public int getNumConstraints() {
    return getConstraintCount();
  }


  /**
   * Returns the number of {@link Delay}s of this {@link Model}.
   * 
   * @return the number of {@link Delay}s of this {@link Model}.
   * @libsbml.deprecated use {@link #getDelayCount()}
   */
  public int getNumDelays() {
    return getDelayCount();
  }


  /**
   * Returns the number of {@link EventAssignment}s of this {@link Model}.
   * 
   * @return return the number of {@link EventAssignment}s of this {@link Model}
   *         .
   * @libsbml.deprecated use {@link #getEventAssignmentCount()}
   */
  public int getNumEventAssignments() {
    return getEventAssignmentCount();
  }


  /**
   * Returns the number of {@link Event}s of this {@link Model}.
   * 
   * @return the number of {@link Event}s of this {@link Model}.
   * @libsbml.deprecated use {@link #getEventCount()}
   */
  public int getNumEvents() {
    return getEventCount();
  }


  /**
   * Returns the number of {@link FunctionDefinition}s of this {@link Model}.
   * 
   * @return the number of {@link FunctionDefinition}s of this {@link Model}.
   * @libsbml.deprecated use {@link #getFunctionDefinitionCount()}
   */
  public int getNumFunctionDefinitions() {
    return getFunctionDefinitionCount();
  }


  /**
   * Returns the number of {@link InitialAssignment}s of this {@link Model}.
   * 
   * @return the number of {@link InitialAssignment}s of this {@link Model}.
   * @libsbml.deprecated use {@link #getInitialAssignmentCount()}
   */
  public int getNumInitialAssignments() {
    return getInitialAssignmentCount();
  }


  /**
   * Returns the number of {@link KineticLaw}s of this {@link Model}.
   * 
   * @return the number of {@link KineticLaw}s of this {@link Model}.
   * @libsbml.deprecated use {@link #getKineticLawCount()}
   */
  public int getNumKineticLaws() {
    return getKineticLawCount();
  }


  /**
   * Returns the number of {@link ListOf}s of this {@link Model}.
   * 
   * @return the number of {@link ListOf}s of this {@link Model}.
   * @libsbml.deprecated use {@link #getListOfCount()}
   */
  public int getNumListsOf() {
    return getListOfCount();
  }


  /**
   * Returns the number of parameters that are contained within kineticLaws in
   * the reactions of this model.
   * 
   * @return the number of parameters that are contained within kineticLaws in
   *         the reactions of this model.
   * @libsbml.deprecated use {@link #getLocalParameterCount()}
   */
  public int getNumLocalParameters() {
    return getLocalParameterCount();
  }


  /**
   * Returns the number of elements that can contain math in the {@link Model} .
   * 
   * @return the number of elements that can contain math in the {@link Model} .
   * @see MathContainer
   * @libsbml.deprecated use {@link #getMathContainerCount()}
   */
  public int getNumMathContainers() {
    return getMathContainerCount();
  }


  /**
   * Returns the number of {@link ModifierSpeciesReference}s in the
   * {@link Model}.
   * 
   * @return the number of {@link ModifierSpeciesReference}s in the
   *         {@link Model}.
   * @libsbml.deprecated use {@link #getModifierSpeciesReferenceCount()}
   */
  public int getNumModifierSpeciesReferences() {
    return getModifierSpeciesReferenceCount();
  }


  /**
   * Returns the number of {@link NamedSBase}s in the {@link Model}, so elements
   * that can have a name.
   * 
   * @return the number of {@link NamedSBase}s in the {@link Model}, so elements
   *         that can have a name.
   * @libsbml.deprecated use {@link #getNamedSBaseCount()}
   */
  public int getNumNamedSBases() {
    return getNamedSBaseCount();
  }


  /**
   * Returns the number of {@link NamedSBaseWithDerivedUnit}s in the
   * {@link Model}, so elements that can have a name and a unit that can be
   * derived.
   * 
   * @return the number of {@link NamedSBaseWithDerivedUnit}s in the
   *         {@link Model}, so elements that can have a name and a unit that can
   *         be derived.
   * @libsbml.deprecated use {@link #getNamedSBaseWithDerivedUnitCount()}
   */
  public int getNumNamedSBasesWithDerivedUnit() {
    return getNamedSBaseWithDerivedUnitCount();
  }


  /**
   * Returns the number of {@link Parameter}s of this {@link Model}.
   * 
   * @return the number of {@link Parameter}s of this {@link Model}.
   * @libsbml.deprecated use {@link #getParameterCount()}
   */
  public int getNumParameters() {
    return getParameterCount();
  }


  /**
   * Returns the number of {@link Quantity}s of this {@link Model}.
   * 
   * @return the number of {@link Quantity}s of this {@link Model}.
   * @libsbml.deprecated use {@link #getQuantityCount()}
   */
  public int getNumQuantities() {
    return getQuantityCount();
  }


  /**
   * Returns the number of {@link QuantityWithUnit}s of this {@link Model}.
   * 
   * @return the number of {@link QuantityWithUnit}s of this {@link Model}.
   * @libsbml.deprecated use {@link #getQuantityWithUnitCount()}
   */
  public int getNumQuantitiesWithUnit() {
    return getQuantityWithUnitCount();
  }


  /**
   * Returns the number of {@link Reaction}s of this {@link Model}.
   * 
   * @return the number of {@link Reaction}s of this {@link Model}.
   * @libsbml.deprecated use {@link #getReactionCount()}
   */
  public int getNumReactions() {
    return getReactionCount();
  }


  /**
   * Returns the number of {@link Rule}s of this {@link Model}.
   * 
   * @return the number of {@link Rule}s of this {@link Model}.
   * @libsbml.deprecated use {@link #getRuleCount()}
   */
  public int getNumRules() {
    return getRuleCount();
  }


  /**
   * Returns the number of {@link SBase}s of this {@link Model}.
   * 
   * @return the number of {@link SBase}s of this {@link Model}.
   * @libsbml.deprecated use {@link #getSBaseCount()}
   */
  public int getNumSBases() {
    return getSBaseCount();
  }


  /**
   * Returns the number of {@link SBaseWithDerivedUnit}s of this {@link Model}.
   * 
   * @return the number of {@link SBaseWithDerivedUnit}s of this {@link Model}.
   * @libsbml.deprecated use {@link #getSBaseWithDerivedUnitCount()}
   */
  public int getNumSBasesWithDerivedUnit() {
    return getSBaseWithDerivedUnitCount();
  }


  /**
   * Returns the number of {@link Species} of this {@link Model}.
   * 
   * @return the number of {@link Species} of this {@link Model}.
   * @libsbml.deprecated use {@link #getSpeciesCount()}
   */
  public int getNumSpecies() {
    return getSpeciesCount();
  }


  /**
   * Returns the number of {@link SpeciesReference}s of this {@link Model}.
   * 
   * @return the number of {@link SpeciesReference}s of this {@link Model}.
   * @libsbml.deprecated use {@link #getSpeciesReferenceCount()}
   */
  public int getNumSpeciesReferences() {
    return getSpeciesReferenceCount();
  }


  /**
   * Returns the number of {@link SpeciesType}s of this {@link Model}.
   * 
   * @return the number of {@link SpeciesType}s of this {@link Model}.
   * @libsbml.deprecated use {@link #getSpeciesTypeCount()}
   */
  @Deprecated
  public int getNumSpeciesTypes() {
    return getSpeciesTypeCount();
  }


  /**
   * Returns the number of {@link Species} whose boundary condition is set to
   * {@code true}.
   * 
   * @return the number of {@link Species} whose boundary condition is set to
   *         {@code true}.
   * @libsbml.deprecated use {@link #getSpeciesWithBoundaryConditionCount()}
   */
  public int getNumSpeciesWithBoundaryCondition() {
    return getSpeciesWithBoundaryConditionCount();
  }


  /**
   * Returns the number of {@link StoichiometryMath} in the {@link Model}.
   * 
   * @return the number of {@link StoichiometryMath} in the {@link Model}.
   * @libsbml.deprecated use {@link #getStoichiometryMathCount()}
   * @deprecated since SBML L3V1.
   */
  @Deprecated
  public int getNumStoichiometryMath() {
    return getStoichiometryMathCount();
  }


  /**
   * Returns the number of all instances of {@link Symbol} referenced within the
   * model. There is no dedicated list for {@link Symbol}s. This is a convenient
   * method to support working with the model data structure.
   * 
   * @return The number of {@link Compartment}s, {@link Species}, and
   *         {@link Parameter}s in the model.
   * @libsbml.deprecated use {@link #getSymbolCount()}
   */
  public int getNumSymbols() {
    return getSymbolCount();
  }


  /**
   * Returns the number of {@link Trigger} of this {@link Model}.
   * 
   * @return the number of {@link Trigger} of this {@link Model}.
   * @libsbml.deprecated use {@link #getTriggerCount()}
   */
  public int getNumTriggers() {
    return getTriggerCount();
  }


  /**
   * Returns the number of {@link UnitDefinition}s of this {@link Model}.
   * 
   * @return the number of {@link UnitDefinition}s of this {@link Model}.
   * @libsbml.deprecated use {@link #getUnitDefinitionCount()}
   */
  public int getNumUnitDefinitions() {
    return getUnitDefinitionCount();
  }


  /**
   * Returns the number of {@link Unit}s of this {@link Model}.
   * 
   * @return the number of {@link Unit}s of this {@link Model}.
   * @libsbml.deprecated use {@link #getUnitCount()}
   */
  public int getNumUnits() {
    return getUnitCount();
  }


  /**
   * Returns the number of {@link Variable}s of this {@link Model}.
   * 
   * @return the number of {@link Variable}s of this {@link Model}.
   * @libsbml.deprecated use {@link #getVariableCount()}
   */
  public int getNumVariables() {
    return getVariableCount();
  }


  /**
   * Gets the n<sup>th</sup> {@link Parameter} object in this {@link Model}.
   * 
   * @param n
   *        index
   * @return the n<sup>th</sup> {@link Parameter} of this {@link Model}.
   */
  public Parameter getParameter(int n) {
    return getListOfParameters().get(n);
  }


  /**
   * Returns the {@link Parameter} of the {@link #listOfParameters} which has
   * 'id' as id
   * 
   * @param id
   * @return the {@link Parameter} of the {@link #listOfParameters} which has
   *         'id' as id
   *         (or name depending on the level and version). {@code null} if it
   *         doesn't
   *         exist.
   */
  public Parameter getParameter(String id) {
    UniqueNamedSBase found = findUniqueNamedSBase(id);
    if ((found != null) && (found instanceof Parameter)) {
      return (Parameter) found;
    }
    return null;
  }


  /**
   * Returns the number of {@link Parameter}s of this {@link Model}.
   * 
   * @return the number of {@link Parameter}s of this {@link Model}.
   */
  public int getParameterCount() {
    return isSetListOfParameters() ? listOfParameters.size() : 0;
  }


  /**
   * Returns a {@link UnitDefinition} representing one of the predefined units
   * of SBML,
   * returns {@code null} if the given unit kind is not a valid one for the SBML
   * level
   * and version of this {@link Model}.
   * 
   * @param unitKind
   *        a unit kind for one of the predefined units from the SBML
   *        Specifications
   * @return a UnitDefinition representing one of the predefined units of SBML,
   *         {@code null} if the unitKind is invalid.
   */
  public UnitDefinition getPredefinedUnitDefinition(String unitKind) {
    // TODO: This might be more efficient than ALWAYS storing ALL base units in
    // the listOfPredefinedUnits:
    // if ((unitKind != null) && !unitKind.isEmpty()) {
    // int level = getLevel(), version = getVersion();
    // if (Unit.isUnitKind(unitKind, level, version)) {
    // UnitDefinition ud = new UnitDefinition(unitKind +
    // UnitDefinition.BASE_UNIT_SUFFIX, level, version);
    // ud.addUnit(Unit.Kind.valueOf(unitKind.toUpperCase()));
    // return ud;
    // }
    // }
    if (listOfPredefinedUnitDefinitions != null) {
      String unitKindPredefinedId = unitKind + UnitDefinition.BASE_UNIT_SUFFIX;
      for (UnitDefinition unitDefinition : listOfPredefinedUnitDefinitions) { // Having
                                                                              // a
                                                                              // Map
                                                                              // instead
                                                                              // of
                                                                              // a
                                                                              // list
                                                                              // would
                                                                              // be
                                                                              // much
                                                                              // better
        // For volume, substance, time, area and lenght, the id can be equals to
        // the given unit kind.
        if (unitDefinition.getId().equals(unitKind)
          || unitDefinition.getId().equals(unitKindPredefinedId)) {
          return unitDefinition;
        }
      }
    }
    return null;
  }


  /**
   * Returns the number of {@link Quantity}s of this {@link Model}.
   * 
   * @return the number of {@link Quantity}s of this {@link Model}.
   */
  public int getQuantityCount() {
    return getVariableCount() + getLocalParameterCount();
  }


  /**
   * Returns the number of {@link QuantityWithUnit}s of this {@link Model}.
   * 
   * @return the number of {@link QuantityWithUnit}s of this {@link Model}.
   */
  public int getQuantityWithUnitCount() {
    return getSymbolCount() + getLocalParameterCount();
  }


  /**
   * Gets the n-th {@link Reaction} object in this Model.
   * 
   * @param n
   *        the reaction index
   * @return the n-th {@link Reaction} of this Model.
   */
  public Reaction getReaction(int n) {
    return getListOfReactions().get(n);
  }


  /**
   * Returns the {@link Reaction} of the {@link #listOfReactions} which has 'id'
   * as id.
   * 
   * @param id
   * @return the {@link Reaction} of the {@link #listOfReactions} which has 'id'
   *         as id
   *         (or name depending on the level and version). {@code null} if it
   *         doesn't
   *         exist.
   */
  public Reaction getReaction(String id) {
    UniqueNamedSBase found = findUniqueNamedSBase(id);
    if ((found != null) && (found instanceof Reaction)) {
      return (Reaction) found;
    }
    return null;
  }


  /**
   * Returns the number of {@link Reaction}s of this {@link Model}.
   * 
   * @return the number of {@link Reaction}s of this {@link Model}.
   */
  public int getReactionCount() {
    return isSetListOfReactions() ? listOfReactions.size() : 0;
  }


  /**
   * Gets the n<sup>th</sup> {@link Rule} of the listOfRules.
   * 
   * @param n
   *        an index
   * @return the n<sup>th</sup> {@link Rule} of the listOfRules. {@code null} if
   *         it doesn't exist.
   */
  public Rule getRule(int n) {
    return getListOfRules().get(n);
  }


  /**
   * Searches for the first instance of {@link ExplicitRule} within this
   * {@link Model}'s {@link #listOfRules}, whose variable attribute is set to
   * the value passed to this method.
   * 
   * @param variable
   * @return {@code null} if no element with the required property exists.
   */
  public ExplicitRule getRule(String variable) {
    Rule rule =
      getListOfRules().firstHit(new AssignmentVariableFilter(variable));
    return (rule != null) && (rule instanceof ExplicitRule)
      ? (ExplicitRule) rule : null;
  }


  /**
   * Returns the number of {@link Rule}s of this {@link Model}.
   * 
   * @return the number of {@link Rule}s of this {@link Model}.
   */
  public int getRuleCount() {
    return isSetListOfRules() ? listOfRules.size() : 0;
  }


  /**
   * Returns the number of {@link SBase}s of this {@link Model}.
   * 
   * @return the number of {@link SBase}s of this {@link Model}.
   */
  public int getSBaseCount() {
    int count = getNamedSBaseCount() - getFunctionDefinitionCount()
      + getMathContainerCount() + getListOfCount() + getUnitCount() + 1;
    // one for this model
    if (getParent() != null) {
      count++; // the owning SBML document.
    }
    return count;
  }


  /**
   * Returns the number of {@link SBaseWithDerivedUnit}s of this {@link Model}.
   * 
   * @return the number of {@link SBaseWithDerivedUnit}s of this {@link Model}.
   */
  public int getSBaseWithDerivedUnitCount() {
    return getNamedSBaseWithDerivedUnitCount() + getMathContainerCount()
<<<<<<< HEAD
      - getFunctionDefinitionCount();
=======
    - getFunctionDefinitionCount();
>>>>>>> a085f576
  }


  /**
   * Gets the n-th {@link Species} object in this Model.
   * 
   * @param n
   *        an index
   * @return the {@link Species} with the given index if it exists,
   *         {@code null} otherwise.
   */
  public Species getSpecies(int n) {
    return getListOfSpecies().get(n);
  }


  /**
   * Gets the {@link Species} of the {@link #listOfSpecies} which has 'id' as
   * id.
   * 
   * @param id
   * @return the {@link Species} of the listOfSpecies which has 'id' as id (or
   *         name depending on the level and version). {@code null} if
   *         it doesn't exist.
   */
  public Species getSpecies(String id) {
    UniqueNamedSBase found = findUniqueNamedSBase(id);
    if ((found != null) && (found instanceof Species)) {
      return (Species) found;
    }
    return null;
  }


  /**
   * Returns the number of {@link Species} of this {@link Model}.
   * 
   * @return the number of {@link Species} of this {@link Model}.
   */
  public int getSpeciesCount() {
    return isSetListOfSpecies() ? listOfSpecies.size() : 0;
  }


  /**
   * Returns the number of {@link SpeciesReference}s of this {@link Model}.
   * 
   * @return the number of {@link SpeciesReference}s of this {@link Model}.
   */
  public int getSpeciesReferenceCount() {
    int count = 0;
    for (Reaction r : getListOfReactions()) {
      count += r.getReactantCount() + r.getProductCount();
    }
    return count;
  }


  /**
   * Gets the n<sup>th</sup> {@link SpeciesType} object in this Model.
   * 
   * @param n
   *        index
   * @return the n<sup>th</sup> {@link SpeciesType} of this Model. Returns
   *         {@code null} if there
   *         are no speciesType defined or if the index n is too big or lower
   *         than zero.
   * @deprecated Only valid in SBML Level 2 for Versions 2 through 4.
   */
  @Deprecated
  public SpeciesType getSpeciesType(int n) {
    return getListOfSpeciesTypes().get(n);
  }


  /**
   * Returns the {@link SpeciesType} of the {@link #listOfSpeciesTypes} which
   * has 'id' as
   * id.
   * 
   * @param id
   * @return the {@link SpeciesType} of the {@link #listOfSpeciesTypes} which
   *         has 'id' as
   *         id (or name depending on the level and version). {@code null} if it
   *         doesn't
   *         exist.
   * @deprecated Only valid in SBML Level 2 for Versions 2 through 4.
   */
  @Deprecated
  public SpeciesType getSpeciesType(String id) {
    UniqueNamedSBase found = findUniqueNamedSBase(id);
    if ((found != null) && (found instanceof SpeciesType)) {
      return (SpeciesType) found;
    }
    return null;
  }


  /**
   * Returns the number of {@link SpeciesType}s of this {@link Model}.
   * 
   * @return the number of {@link SpeciesType}s of this {@link Model}.
   * @deprecated the use of {@link SpeciesType} is not recommended, because this
   *             data structure is only valid in SBML Level 2 for Versions 2
   *             through 4.
   */
  @Deprecated
  public int getSpeciesTypeCount() {
    return isSetListOfSpeciesTypes() ? listOfSpeciesTypes.size() : 0;
  }


  /**
   * Returns the number of {@link Species} whose boundary condition is set to
   * {@code true}.
   * 
   * @return the number of {@link Species} whose boundary condition is set to
   *         {@code true}.
   */
  public int getSpeciesWithBoundaryConditionCount() {
    return getListOfSpecies().filterList(new BoundaryConditionFilter()).size();
  }


  /**
   * Returns the number of {@link StoichiometryMath} in the {@link Model}.
   * 
   * @return the number of {@link StoichiometryMath} in the {@link Model}.
   * @deprecated since SBML L3V1
   */
  @Deprecated
  public int getStoichiometryMathCount() {
    int count = 0;
    for (Reaction r : getListOfReactions()) {
      for (SpeciesReference sr : r.getListOfReactants()) {
        if (sr.isSetStoichiometryMath()) {
          count++;
        }
      }
      for (SpeciesReference sr : r.getListOfProducts()) {
        if (sr.isSetStoichiometryMath()) {
          count++;
        }
      }
    }
    return count;
  }


  /**
   * Returns the substance units ID of this model.
   * 
   * @return the substance units ID of this model. Returns the empty
   *         {@link String} if it is not set.
   */
  public String getSubstanceUnits() {
    if (isSetSubstanceUnits()) {
      return substanceUnitsID;
    } else if (getLevel() < 3) {
      return UnitDefinition.SUBSTANCE;
    }
    return "";
  }


  /**
   * Returns the {@link UnitDefinition} which has the {@link #substanceUnitsID}
   * of this
   * {@link Model} as id.
   * 
   * @return the {@link UnitDefinition} which has the {@link #substanceUnitsID}
   *         of this
   *         {@link Model} as id. {@code null} if it doesn't exist.
   */
  public UnitDefinition getSubstanceUnitsInstance() {
    return getUnitDefinition(getSubstanceUnits());
  }


  /**
   * Returns the number of all instances of {@link Symbol} referenced within the
   * model. There is no dedicated list for {@link Symbol}s. This is a convenient
   * method to support working with the model data structure.
   * 
   * @return The number of {@link Compartment}s, {@link Species}, and
   *         {@link Parameter}s in the model.
   */
  public int getSymbolCount() {
    return getParameterCount() + getSpeciesCount() + getCompartmentCount();
  }


  /**
   * Returns the time units ID of this {@link Model}.
   * 
   * @return the time units ID of this {@link Model} or an empty {@link String}
   *         if it is not set.
   */
  public String getTimeUnits() {
    if (isSetTimeUnits()) {
      return timeUnitsID;
    } else if (getLevel() < 3) {
      return UnitDefinition.TIME;
    }
    return "";
  }


  /**
   * Gets the {@link UnitDefinition} representing the time units of this
   * {@link Model}.
   * 
   * @return the {@link UnitDefinition} representing the time units of this
   *         {@link Model}, {@code null} if it is not defined in this
   *         {@link Model}
   */
  public UnitDefinition getTimeUnitsInstance() {
    return getUnitDefinition(getTimeUnits());
  }


  /**
   * Returns the number of {@link Trigger} of this {@link Model}.
   * 
   * @return the number of {@link Trigger} of this {@link Model}.
   */
  public int getTriggerCount() {
    int count = 0;
    for (Event e : getListOfEvents()) {
      if (e.isSetTrigger()) {
        count++;
      }
    }
    return count;
  }


  /**
   * Returns the number of {@link Unit}s of this {@link Model}.
   * 
   * @return the number of {@link Unit}s of this {@link Model}.
   */
  public int getUnitCount() {
    int count = 0;
    for (UnitDefinition ud : getListOfUnitDefinitions()) {
      count += ud.getUnitCount();
    }
    return count;
  }


  /**
   * Gets the n<sup>th</sup> {@link UnitDefinition} object in this {@link Model}
   * .
   * 
   * @param n
   * @return the n<sup>th</sup> {@link UnitDefinition} of this {@link Model}.
   *         Returns
   *         {@code null} if there are no {@link UnitDefinition}s defined
   *         or if the index n is too big or lower than zero.
   */
  public UnitDefinition getUnitDefinition(int n) {
    return getListOfUnitDefinitions().get(n);
  }


  /**
   * Returns the {@link UnitDefinition} of the {@link #listOfUnitDefinitions}
   * which has 'id' as id. If no {@link UnitDefinition} are found, we check in
   * the
   * {@link #listOfPredefinedUnitDefinitions}. If we still did not find a
   * {@link UnitDefinition}, {@code null} is returned.
   * 
   * @param id
   * @return the {@link UnitDefinition} of the {@link #listOfUnitDefinitions}s
   *         which has 'id' as id (or name depending on the level and version).
   *         {@code null} if it doesn't exist.
   */
  public UnitDefinition getUnitDefinition(String id) {
    UnitDefinition unitDefinition =
      mapOfUnitDefinitions != null ? mapOfUnitDefinitions.get(id) : null;
    // Checking if it is not one of the predefined default units.
    if (unitDefinition == null) {
      unitDefinition = getPredefinedUnitDefinition(id);
    }
    return unitDefinition;
  }


  /**
   * Returns the number of {@link UnitDefinition}s of this {@link Model}.
   * 
   * @return the number of {@link UnitDefinition}s of this {@link Model}.
   */
  public int getUnitDefinitionCount() {
    return isSetListOfUnitDefinitions() ? listOfUnitDefinitions.size() : 0;
  }


  /**
   * Returns the number of {@link Variable}s of this {@link Model}.
   * 
   * @return the number of {@link Variable}s of this {@link Model}.
   */
  public int getVariableCount() {
    return getSymbolCount() + getSpeciesReferenceCount();
  }


  /**
   * Returns the volume units ID of this {@link Model}.
   * 
   * @return the volume units ID of this {@link Model}. Returns an empty
   *         {@link String}
   *         if it is not set.
   */
  public String getVolumeUnits() {
    if (isSetVolumeUnits()) {
      return volumeUnitsID;
    } else if (getLevel() < 3) {
      return UnitDefinition.VOLUME;
    }
    return "";
  }


  /**
   * Returns the {@link UnitDefinition} instance which has the
   * {@link #volumeUnitsID}
   * of this {@link Model} as id.
   * 
   * @return the {@link UnitDefinition} instance which has the
   *         {@link #volumeUnitsID}
   *         of this {@link Model} as id. {@code null} if it doesn't exist.
   */
  public UnitDefinition getVolumeUnitsInstance() {
    return getUnitDefinition(getVolumeUnits());
  }


  /*
   * (non-Javadoc)
   * @see org.sbml.jsbml.AbstractNamedSBase#hashCode()
   */
  @Override
  public int hashCode() {
    final int prime = 887;
    int hashCode = super.hashCode();
    if (isSetTimeUnits()) {
      hashCode += prime * getTimeUnits().hashCode();
    }
    if (isSetAreaUnits()) {
      hashCode += prime * getAreaUnits().hashCode();
    }
    if (isSetConversionFactor()) {
      hashCode += prime * getConversionFactor().hashCode();
    }
    if (isSetExtentUnits()) {
      hashCode += prime * getExtentUnits().hashCode();
    }
    if (isSetLengthUnits()) {
      hashCode += prime * getLengthUnits().hashCode();
    }
    if (isSetSubstanceUnits()) {
      hashCode += prime * getSubstanceUnits().hashCode();
    }
    if (isSetVolumeUnits()) {
      hashCode += prime * getVolumeUnits().hashCode();
    }
    return hashCode;
  }


  /**
   * Returns {@code true} if this model has a reference to the unit with the
   * given
   * identifier.
   * 
   * @param id
   * @return {@code true} if this model has a reference to the unit with the
   *         given
   *         identifier, {@code false} otherwise.
   */
  public boolean hasUnit(String id) {
    return getUnitDefinition(id) != null;
  }


  /**
   * Initializes the default values using the current Level/Version
   * configuration.
   */
  public void initDefaults() {
    initDefaults(getLevel(), getVersion());
  }


  /**
   * Initializes the default values of the attributes of the {@link Model}
   * 
   * @param level
   * @param version
   */
  public void initDefaults(int level, int version) {
    listOfCompartments = null;
    listOfCompartmentTypes = null;
    listOfConstraints = null;
    listOfEvents = null;
    listOfFunctionDefinitions = null;
    listOfInitialAssignments = null;
    listOfParameters = null;
    listOfReactions = null;
    listOfRules = null;
    listOfSpecies = null;
    listOfSpeciesTypes = null;
    UnitDefinition ud;
    listOfPredefinedUnitDefinitions = new ArrayList<UnitDefinition>();
    addPredefinedUnits();

    switch (level) {
    case 1:
      // substance
      ud = UnitDefinition.substance(getLevel(), getVersion());
      listOfPredefinedUnitDefinitions.add(ud);

      // time
      ud = UnitDefinition.time(getLevel(), getVersion());
      listOfPredefinedUnitDefinitions.add(ud);

      // volume
      ud = UnitDefinition.volume(getLevel(), getVersion());
      listOfPredefinedUnitDefinitions.add(ud);

      areaUnitsID = null;
      lengthUnitsID = null;
      extentUnitsID = null;
      conversionFactorID = null;
      break;
    case 2:
      // substance
      ud = UnitDefinition.substance(getLevel(), getVersion());
      listOfPredefinedUnitDefinitions.add(ud);

      // volume
      ud = UnitDefinition.volume(getLevel(), getVersion());
      listOfPredefinedUnitDefinitions.add(ud);

      // area
      ud = UnitDefinition.area(getLevel(), getVersion());
      listOfPredefinedUnitDefinitions.add(ud);

      // length
      ud = UnitDefinition.length(getLevel(), getVersion());
      listOfPredefinedUnitDefinitions.add(ud);

      // time
      ud = UnitDefinition.time(getLevel(), getVersion());
      listOfPredefinedUnitDefinitions.add(ud);

      extentUnitsID = null;
      conversionFactorID = null;
      break;
    default: // undefined or level 3
      substanceUnitsID = null;
      timeUnitsID = null;
      volumeUnitsID = null;
      areaUnitsID = null;
      lengthUnitsID = null;
      extentUnitsID = null;
      conversionFactorID = null;
      break;
    }
  }


  /*
   * (non-Javadoc)
   * @see org.sbml.jsbml.NamedSBase#isIdMandatory()
   */
  @Override
  public boolean isIdMandatory() {
    return false;
  }


  /**
   * Checks if the listOfCompartments is <code>!= null</code>, but has no
   * children.
   * 
   * @return <code>true</code> if list exists, but has no children,
   *         <code>false</code> otherwise.
   */
  public boolean isListOfCompartmentsEmpty() {
    return listOfCompartments != null && listOfCompartments.size() == 0;
  }


  /**
   * Checks if the listOfCompartmentTypes is <code>!= null</code>, but has no
   * children.
   * 
   * @return <code>true</code> if list exists, but has no children,
   *         <code>false</code> otherwise.
   */
  public boolean isListOfCompartmentTypesEmpty() {
    return listOfCompartmentTypes != null && listOfCompartmentTypes.size() == 0;
  }


  /**
   * Checks if the listOfConstraints is <code>!= null</code>, but has no
   * children.
   * 
   * @return <code>true</code> if list exists, but has no children,
   *         <code>false</code> otherwise.
   */
  public boolean isListOfConstraintsEmpty() {
    return listOfConstraints != null && listOfConstraints.size() == 0;
  }


  /**
   * Checks if the listOfEvents is <code>!= null</code>, but has no
   * children.
   * 
   * @return <code>true</code> if list exists, but has no children,
   *         <code>false</code> otherwise.
   */
  public boolean isListOfEventsEmpty() {
    return listOfEvents != null && listOfEvents.size() == 0;
  }


  /**
   * Checks if the listOfFunctionDefinitions is <code>!= null</code>, but has no
   * children.
   * 
   * @return <code>true</code> if list exists, but has no children,
   *         <code>false</code> otherwise.
   */
  public boolean isListOfFunctionDefinitionsEmpty() {
    return listOfFunctionDefinitions != null
      && listOfFunctionDefinitions.size() == 0;
  }


  /**
   * Checks if the listOfInitialAssignments is <code>!= null</code>, but has no
   * children.
   * 
   * @return <code>true</code> if list exists, but has no children,
   *         <code>false</code> otherwise.
   */
  public boolean isListOfInitialAssignmentsEmpty() {
    return listOfInitialAssignments != null
      && listOfInitialAssignments.size() == 0;
  }


  /**
   * Checks if the listOfParameters is <code>!= null</code>, but has no
   * children.
   * 
   * @return <code>true</code> if list exists, but has no children,
   *         <code>false</code> otherwise.
   */
  public boolean isListOfParametersEmpty() {
    return listOfParameters != null && listOfParameters.size() == 0;
  }


  /**
   * Checks if the listOfReactions is <code>!= null</code>, but has no
   * children.
   * 
   * @return <code>true</code> if list exists, but has no children,
   *         <code>false</code> otherwise.
   */
  public boolean isListOfReactionsEmpty() {
    return listOfReactions != null && listOfReactions.size() == 0;
  }
  
  
  /**
   * Checks if the listOfRules is <code>!= null</code>, but has no
   * children.
   * 
   * @return <code>true</code> if list exists, but has no children,
   *         <code>false</code> otherwise.
   */
  public boolean isListOfRulesEmpty() {
    return listOfRules != null && listOfRules.size() == 0;
  }
  
  /**
   * Checks if the listOfSpecies is <code>!= null</code>, but has no
   * children.
   * 
   * @return <code>true</code> if list exists, but has no children,
   *         <code>false</code> otherwise.
   */
  public boolean isListOfSpeciesEmpty() {
    return listOfSpecies != null && listOfSpecies.size() == 0;
  }
  
  /**
   * Checks if the listOfSpeciesTypes is <code>!= null</code>, but has no
   * children.
   * 
   * @return <code>true</code> if list exists, but has no children,
   *         <code>false</code> otherwise.
   */
  public boolean isListOfSpeciesTypesEmpty() {
    return listOfSpeciesTypes != null && listOfSpeciesTypes.size() == 0;
  }
  
  /**
   * Checks if the listOfUnitDefinitions is <code>!= null</code>, but has no
   * children.
   * 
   * @return <code>true</code> if list exists, but has no children,
   *         <code>false</code> otherwise.
   */
  public boolean isListOfUnitDefinitionEmpty() {
    return listOfUnitDefinitions != null && listOfUnitDefinitions.size() == 0;
  }


  /**
   * Returns {@code true} if the area units ID of this {@link Model} is not
   * {@code null}.
   * 
   * @return {@code true} if the area units ID of this {@link Model} is not
   *         {@code null}.
   */
  public boolean isSetAreaUnits() {
    return areaUnitsID != null;
  }


  /**
   * Returns {@code true} if the {@link UnitDefinition} which has the area units
   * ID of this {@link Model} as id is not {@code null}.
   * 
   * @return {@code true} if the {@link UnitDefinition} which has the area units
   *         ID of this {@link Model} as id is not {@code null}.
   */
  public boolean isSetAreaUnitsInstance() {
    return getAreaUnitsInstance() != null;
  }


  /**
   * Returns {@code true} if the {@link #conversionFactorID} of this
   * {@link Model} is not {@code null}.
   * 
   * @return {@code true} if the {@link #conversionFactorID} of this
   *         {@link Model} is not {@code null}.
   */
  public boolean isSetConversionFactor() {
    return conversionFactorID != null;
  }


  /**
   * Returns {@code true} if the Parameter which has the conversionFactorID of
   * this
   * Model as id is not {@code null}.
   * 
   * @return {@code true} if the Parameter which has the conversionFactorID of
   *         this
   *         Model as id is not {@code null}.
   */
  public boolean isSetConversionFactorInstance() {
    return getParameter(conversionFactorID) != null;
  }


  /**
   * Returns {@code true} if the extentUnitsID of this Model is not {@code null}
   * .
   * 
   * @return {@code true} if the extentUnitsID of this Model is not {@code null}
   *         .
   */
  public boolean isSetExtentUnits() {
    return extentUnitsID != null;
  }


  /**
   * Returns {@code true} if the UnitDefinition which has the extentUnitsID of
   * this
   * Model as id is not {@code null}.
   * 
   * @return {@code true} if the UnitDefinition which has the extentUnitsID of
   *         this
   *         Model as id is not {@code null}.
   */
  public boolean isSetExtentUnitsInstance() {
    return getExtentUnitsInstance() != null;
  }


  /**
   * Returns {@code true} if the lengthUnitsID of this Model is not {@code null}
   * .
   * 
   * @return {@code true} if the lengthUnitsID of this Model is not {@code null}
   *         .
   */
  public boolean isSetLengthUnits() {
    return lengthUnitsID != null;
  }


  /**
   * Returns {@code true} if the UnitDefinition which has the lengthUnitsID of
   * this
   * Model as id is not {@code null}.
   * 
   * @return {@code true} if the UnitDefinition which has the lengthUnitsID of
   *         this
   *         Model as id is not {@code null}.
   */
  public boolean isSetLengthUnitsInstance() {
    return getLengthUnitsInstance() != null;
  }


  /**
   * Returns {@code true} if the listOfCompartments of this Model is not
   * {@code null} and not
   * empty.
   * 
   * @return {@code true} if the listOfCompartments of this Model is not
   *         {@code null} and not
   *         empty.
   */
  public boolean isSetListOfCompartments() {
    return (listOfCompartments != null) && (listOfCompartments.size() > 0);
  }


  /**
   * Returns {@code true} if the listOfCompartmentTypes of this Model is not
   * {@code null} and
   * not empty.
   * 
   * @return {@code true} if the listOfCompartmentTypes of this Model is not
   *         {@code null} and
   *         not empty.
   * @deprecated Only valid in SBML Level 2 for Versions 2 through 4.
   */
  @Deprecated
  public boolean isSetListOfCompartmentTypes() {
    return (listOfCompartmentTypes != null)
      && (listOfCompartmentTypes.size() > 0);
  }


  /**
   * Returns {@code true} if the listOfConstraints of this Model is not
   * {@code null} and not
   * empty.
   * 
   * @return {@code true} if the listOfConstraints of this Model is not
   *         {@code null} and not
   *         empty.
   */
  public boolean isSetListOfConstraints() {
    return (listOfConstraints != null) && (listOfConstraints.size() > 0);
  }


  /**
   * Returns {@code true} if the listOfEvents of this Model is not {@code null}
   * and not empty.
   * 
   * @return {@code true} if the listOfEvents of this Model is not {@code null}
   *         and not empty.
   */
  public boolean isSetListOfEvents() {
    return (listOfEvents != null) && (listOfEvents.size() > 0);
  }


  /**
   * Returns {@code true} if the listOfFunctionDefinitions of this Model is not
   * {@code null} and
   * not empty.
   * 
   * @return {@code true} if the listOfFunctionDefinitions of this Model is not
   *         {@code null} and
   *         not empty.
   */
  public boolean isSetListOfFunctionDefinitions() {
    return (listOfFunctionDefinitions != null)
      && (listOfFunctionDefinitions.size() > 0);
  }


  /**
   * Returns {@code true} if the listOfInitialAssignments of this Model is not
   * {@code null} and
   * not empty.
   * 
   * @return {@code true} if the listOfInitialAssignments of this Model is not
   *         {@code null} and
   *         not empty.
   */
  public boolean isSetListOfInitialAssignments() {
    return (listOfInitialAssignments != null)
      && (listOfInitialAssignments.size() > 0);
  }


  /**
   * Returns {@code true} if the listOfParameters of this Model is not
   * {@code null} and not
   * empty.
   * 
   * @return {@code true} if the listOfParameters of this Model is not
   *         {@code null} and not
   *         empty.
   */
  public boolean isSetListOfParameters() {
    return (listOfParameters != null) && (listOfParameters.size() > 0);
  }


  /**
   * Returns {@code true} if the listOfReactions of this Model is not
   * {@code null} and not
   * empty.
   * 
   * @return {@code true} if the listOfReactions of this Model is not
   *         {@code null} and not
   *         empty.
   */
  public boolean isSetListOfReactions() {
    return (listOfReactions != null) && (listOfReactions.size() > 0);
  }


  /**
   * Returns {@code true} if the listOfRules of this Model is not {@code null}
   * and not empty.
   * 
   * @return {@code true} if the listOfRules of this Model is not {@code null}
   *         and not empty.
   */
  public boolean isSetListOfRules() {
    return (listOfRules != null) && (listOfRules.size() > 0);
  }


  /**
   * Returns {@code true} if the listOfSpecies of this Model is not {@code null}
   * and not empty.
   * 
   * @return {@code true} if the listOfSpecies of this Model is not {@code null}
   *         and not empty.
   */
  public boolean isSetListOfSpecies() {
    return (listOfSpecies != null) && (listOfSpecies.size() > 0);
  }


  /**
   * Returns {@code true} if the listOfSpeciesTypes of this Model is not
   * {@code null} and not
   * empty.
   * 
   * @return {@code true} if the listOfSpeciesTypes of this Model is not
   *         {@code null} and not
   *         empty.
   * @deprecated Only valid in SBML Level 2 for Versions 2 through 4.
   */
  @Deprecated
  public boolean isSetListOfSpeciesTypes() {
    return (listOfSpeciesTypes != null) && (listOfSpeciesTypes.size() > 0);
  }


  /**
   * Returns {@code true} if the listOfUnitDefinitions of this Model is not
   * {@code null} and not
   * empty.
   * 
   * @return {@code true} if the listOfUnitDefinitions of this Model is not
   *         {@code null} and not
   *         empty.
   */
  public boolean isSetListOfUnitDefinitions() {
    return (listOfUnitDefinitions != null)
      && (listOfUnitDefinitions.size() > 0);
  }


  /**
   * Returns the {@link History} of the Model. This is equivalent to the call
   * {@link SBase#isSetHistory()}.
   * 
   * @return the {@link History} of the Model.
   * @deprecated use {@link SBase#isSetHistory()}
   */
  @Deprecated
  public boolean isSetModelHistory() {
    return isSetHistory();
  }


  /**
   * Returns {@code true} if the substanceUnitsID of this Model is not
   * {@code null}.
   * 
   * @return {@code true} if the substanceUnitsID of this Model is not
   *         {@code null}.
   */
  public boolean isSetSubstanceUnits() {
    return substanceUnitsID != null;
  }


  /**
   * Returns {@code true} if the UnitDefinition which has the substanceUnitsID
   * of this
   * Model as id is not {@code null}.
   * 
   * @return {@code true} if the UnitDefinition which has the substanceUnitsID
   *         of this
   *         Model as id is not {@code null}.
   */
  public boolean isSetSubstanceUnitsInstance() {
    return getSubstanceUnitsInstance() != null;
  }


  /**
   * Returns {@code true} if the timeUnitsID of this {@link Model} is not
   * {@code null}.
   * 
   * @return {@code true} if the timeUnitsID of this {@link Model} is not
   *         {@code null}.
   */
  public boolean isSetTimeUnits() {
    return timeUnitsID != null;
  }


  /**
   * Returns {@code true} if the UnitsDefinition which has the timeUnistID of
   * this Model
   * as id is not {@code null}.
   * 
   * @return {@code true} if the UnitsDefinition which has the timeUnistID of
   *         this Model
   *         as id is not {@code null}.
   */
  public boolean isSetTimeUnitsInstance() {
    return getTimeUnitsInstance() != null;
  }


  /**
   * Returns {@code true} if the volumeUnitsID of this Model is not {@code null}
   * .
   * 
   * @return {@code true} if the volumeUnitsID of this Model is not {@code null}
   *         .
   */
  public boolean isSetVolumeUnits() {
    return volumeUnitsID != null;
  }


  /**
   * Returns {@code true} if the UnitDefinition which has the volumeUnitsID of
   * this
   * Model as id is not {@code null}.
   * 
   * @return {@code true} if the UnitDefinition which has the volumeUnitsID of
   *         this
   *         Model as id is not {@code null}.
   */
  public boolean isSetVolumeUnitsInstance() {
    return getVolumeUnitsInstance() != null;
  }


  /*
   * (non-Javadoc)
   * @see org.sbml.jsbml.element.SBase#readAttribute(String attributeName,
   * String prefix, String value)
   */
  @Override
  public boolean readAttribute(String attributeName, String prefix,
    String value) {
    boolean isAttributeRead = super.readAttribute(attributeName, prefix, value);

    if (!isAttributeRead) {
      if (attributeName.equals("substanceUnits")) {
        setSubstanceUnits(value);
        return true;
      } else if (attributeName.equals("timeUnits")) {
        setTimeUnits(value);
        return true;
      } else if (attributeName.equals("volumeUnits")) {
        setVolumeUnits(value);
        return true;
      } else if (attributeName.equals("areaUnits")) {
        setAreaUnits(value);
        return true;
      } else if (attributeName.equals("lengthUnits")) {
        setLengthUnits(value);
        return true;
      } else if (attributeName.equals("extentUnits")) {
        setExtentUnits(value);
        return true;
      } else if (attributeName.equals("conversionFactor")) {
        setConversionFactor(value);
        return true;
      }
    }
    return isAttributeRead;
  }


  /*
   * (non-Javadoc)
   * @see org.sbml.jsbml.util.IdManager#register(org.sbml.jsbml.SBase)
   */
  @Override
  public boolean register(SBase sbase) {
    boolean success = registerIds(sbase.getParentSBMLObject(), sbase, true, false, null);
    
    if (isReadingInProgress()) {
      // returning true when reading so that the validation can detect duplicated ids
      return true;
    }
    
    return success; 
  }


  /**
   * Registration of {@link LocalParameter} instances in the {@link Model}.
   * 
   * @param kl
   *        the {@link KineticLaw} that contains the given
   *        {@link LocalParameter}
   * @param lp
   *        the {@link LocalParameter} whose identifier is to be registered.
   * @param delete
   * @param alreadyRegisteredInKL
   * @return {@code true} in case of success, otherwise {@code false}.
   */
  private boolean registerId(KineticLaw kl, LocalParameter lp, boolean delete,
    boolean alreadyRegisteredInKL) {
    if (!alreadyRegisteredInKL) {
      // Register local parameter within its kinetic law first.
      logger.debug(
        "registerIds (LP): calling kineticLaw.registerLocalParameter !");
      // should never be called from the model in fact

      kl.registerLocalParameter(lp, delete);
    }

    if (logger.isDebugEnabled()) {
      logger.debug(
        (delete ? "un" : "") + "registerIds (LP): id = " + lp.getId() + "");
    }

    if (lp.isSetId()) {
      Reaction r = kl.getParentSBMLObject();
      String pId = lp.getId();

      if (logger.isDebugEnabled()) {
        logger.debug("registerIds (LP): reaction = " + r + " (r.isSetId = "
          + r.isSetId() + ")");
      }
      if ((r != null)) {
        if (delete) {
          if (mapOfLocalParameters != null) {
            List<Reaction> reactionList = mapOfLocalParameters.get(pId);

            if (reactionList != null) {

              boolean removed = reactionList.remove(r);

              if (!removed && logger.isDebugEnabled()) {
                logger.debug("Reaction '" + r
                  + "' was not removed from the mapOfLocalParameters");
              }

              if (reactionList.isEmpty()) {
                mapOfLocalParameters.remove(pId);
              }
            }
          }
          return true;
        } else // register
        {
          // add new key or reaction for this local parameter.
          if (mapOfLocalParameters == null) {
            mapOfLocalParameters = new HashMap<String, List<Reaction>>();
          }
          if (!mapOfLocalParameters.containsKey(pId)) {
            mapOfLocalParameters.put(pId, new ArrayList<Reaction>());
          }
          mapOfLocalParameters.get(pId).add(r);

          return true;
        }
      }
    }

    return false;
  }


  /**
   * @param unsb
   * @param delete
   * @return
   */
  private boolean registerId(UniqueNamedSBase unsb, boolean delete) {
    String id = unsb.getId();
    if (delete && (mapOfUniqueNamedSBases != null)) {

      mapOfUniqueNamedSBases.remove(id);
      if (logger.isDebugEnabled()) {
        logger.debug(MessageFormat.format("removed id={0} from model{1}", id,
          (isSetId() ? " " + getId() : "")));
      }
    } else if (unsb.isSetId()) {
      if (mapOfUniqueNamedSBases == null) {
        mapOfUniqueNamedSBases = new HashMap<String, UniqueNamedSBase>();
      }
      /*
       * Two reasons for non acceptance:
       * (1) another UniqueNamedSBase is already registered with the identical
       * id.
       * (2) In Level 1 UnitDefinitions and UniqueNamedSBases use the same
       * namespace.
       */
      if ((mapOfUniqueNamedSBases.containsKey(id)
        && (mapOfUniqueNamedSBases.get(id) != unsb))
        || ((unsb.getLevel() == 1) && (mapOfUnitDefinitions != null)
          && (mapOfUnitDefinitions.containsKey(id)))) {
        NamedSBase elem = mapOfUniqueNamedSBases.get(id);
        if (elem == null) {
          elem = mapOfUnitDefinitions.get(id);
        }
        logger.error(MessageFormat.format(
          "An element of type {2} with the id \"{0}\" is already present in this model{1}. The new element of type {3} will not be added to the model.",
          id, (isSetId() ? " \"" + getId() + "\"" : ""),
          elem != null ? elem.getElementName() : "'unknown'",
          unsb.getElementName()));
        return false;
      }
      mapOfUniqueNamedSBases.put(id, unsb);

      if (logger.isDebugEnabled()) {
        logger.debug(MessageFormat.format("registered id={0} in model {1}", id,
          (isSetId() ? " " + getId() : "")));
      }
    }

    return true;
  }


  /**
   * Registers the identifier and the corresponding {@link UnitDefinition}
   * itself
   * in this {@link Model}.
   * 
   * @param ud
   *        the {@link UnitDefinition} to be registered.
   * @param add
   * @return {@code true} if the operation was a success, {@code false}
   *         otherwise.
   */
  private boolean registerId(UnitDefinition ud, boolean add) {
    if (mapOfUnitDefinitions == null) {
      mapOfUnitDefinitions = new HashMap<String, UnitDefinition>();
    }
    if (add) {
      return mapOfUnitDefinitions.put(ud.getId(), ud) == null;
    }

    return mapOfUnitDefinitions.remove(ud.getId()) != null;
  }


  /**
   * Registers the given element in this {@link Model}.
   * 
   * @param parent
   * @param newElem
   * @param recursively
   * @param delete
   * @param idManagerList
   * @return {@code true} if this operation was successfully performed,
   *         {@code false} otherwise.
   */
  private boolean registerIds(SBase parent, SBase newElem, boolean recursively,
    boolean delete, List<IdManager> idManagerList) {
    /*
     * the default return value is true to be able to register successfully
     * objects that are
     * not NamedSBase when the recursive boolean is set to false (happen with
     * listOf objects for example).
     * For these, the AbstractSBase.registerChild(SBase) method was throwing an
     * exception although there was no problem.
     */
    boolean success = true;
    int idManagerAdded = 0;

    if (logger.isDebugEnabled()) {
      logger.debug("registerIds (main): newElem = " + newElem.getElementName()
        + " (recursive = " + recursively + ", delete = " + delete + ")");
    }

    if (newElem instanceof NamedSBase) {
      NamedSBase newNsb = (NamedSBase) newElem;

      if (newNsb.isSetId()) {
        if (newNsb instanceof UniqueNamedSBase) {
          success &= registerId((UniqueNamedSBase) newNsb, delete);
        } else if ((newNsb instanceof LocalParameter)
          && (parent.getParent() != null)) {
          // check if the LocalParameter is already registered in the KL
          KineticLaw kl = (KineticLaw) parent.getParent();
          boolean alreadyRegistered = true;
          LocalParameter localParam = (LocalParameter) newNsb;
          String localParameterId =
            localParam.isSetId() ? localParam.getId() : null;

          if (localParameterId != null
            && kl.getLocalParameter(localParameterId) == null) {
            alreadyRegistered = false;
          }

          if (logger.isDebugEnabled()) {
            logger.debug("registerIds (main): LP id = " + localParameterId
              + " (registered = " + alreadyRegistered + ")");
          }

          success &= registerId(kl, localParam, delete, alreadyRegistered);
        } else if (newNsb instanceof UnitDefinition) {
          success &= registerId((UnitDefinition) newNsb, !delete);
        } else {
          // Trying to find an IdManager for this element.
          IdManager idManager = ((AbstractSBase) newElem).getIdManager(newElem);

          if (logger.isDebugEnabled()) {
            logger.debug(
              "idManager found for '" + newElem + "' = " + idManager);
          }

          if ((idManager != null) && (idManager != this)) {
            if (delete) {
              return success && idManager.unregister(newElem);
            } else {
              return success && idManager.register(newElem);
            }
          }

          // in L3 packages we might have different id namespaces
          logger.warn(MessageFormat.format(
            "registerIds: the object {0} is neither a UniqueNamedSBase, a LocalParameter or a UnitDefinition so its id will not be registered in the Model.",
            newNsb.getClass().getCanonicalName()));
        }
      } else if (!newNsb.isIdMandatory()) {
        // do nothing
      }
    }

    // in the case of deletion, we keep a List of IdManager to avoid having to
    // do a recursive call
    // each time to found the proper IdManager
    // Not sure if this code is needed any more !! but it could be used in the
    // 'else' block above where we search for an IdManager
    if (delete) {

      if (idManagerList == null) {
        idManagerList = new ArrayList<IdManager>();
      }

      if (newElem instanceof IdManager && newElem != this) {
        idManagerAdded++;
        idManagerList.add((IdManager) newElem);
      }

      // we need to test the SBasePlugins if any exists first
      if (newElem.getNumPlugins() > 0) {
        for (String pluginKey : newElem.getExtensionPackages().keySet()) {
          SBasePlugin plugin = newElem.getExtensionPackages().get(pluginKey);

          if (plugin instanceof IdManager) {
            idManagerAdded++;
            idManagerList.add((IdManager) plugin);
          }
        }
      }

      if (idManagerList != null && idManagerList.size() > 0 && delete) {
        for (int i = idManagerList.size() - 1; i >= 0; i--) {
          IdManager idManager = idManagerList.get(i);
          if (idManager.accept(newElem)) {
            idManager.unregister(newElem);
            break;
            // TODO - we could return directly here ?
          }
        }
      }
    }

    if (logger.isDebugEnabled()) {
      logger.debug("registerIds (main): success = " + success);
    }

    if (recursively) {
      for (int i = 0; (i < newElem.getChildCount()) && success; i++) {
        TreeNode child = newElem.getChildAt(i);
        if (child instanceof SBase) {
          if (child instanceof LocalParameter) {
            // check if the LocalParameter is already registered in the KL
            logger.debug("registerIds (main): registering a LocalParameter.");
            KineticLaw kl = (KineticLaw) parent;
            boolean alreadyRegistered = true;
            LocalParameter localParam = (LocalParameter) child;
            String localParameterId =
              localParam.isSetId() ? localParam.getId() : null;

            if ((localParameterId != null)
              && (kl.getLocalParameter(localParameterId) == null)) {
              alreadyRegistered = false;
            }

            if (logger.isDebugEnabled()) {
              logger.debug("registerIds (main): LP id = " + localParameterId
                + " (registered = " + alreadyRegistered + ")");
            }

            success &= registerId(kl, localParam, delete, alreadyRegistered);

            // we still need to register recursively the children of a
            // LocalParameter
            if (child.getChildCount() > 0) {
              for (int j = 0; (j < child.getChildCount()) && success; j++) {
                TreeNode lpChild = child.getChildAt(j);

                if (lpChild instanceof SBase) {
                  success &= registerIds((SBase) child, (SBase) lpChild,
                    recursively, delete, idManagerList);
                }
              }
            }
          } else {
            success &= registerIds(newElem, (SBase) child, recursively, delete,
              idManagerList);
          }
        }
      }

      if (logger.isDebugEnabled()) {
        logger.debug(
          "registerIds (main): success after recursion = " + success);
      }

      return success;
    }

    // removing the idManager(s) added
    if (delete && idManagerAdded > 0) {
      for (int i = idManagerAdded; i > 0; i--) {
        idManagerList.remove(idManagerList.size() - 1);
      }
    }

    return success;
  }


  /**
   * Removes the element with the given id from this model if such an element
   * can be found. The type attribute is used to assess if the element with this
   * id has the required type.
   * 
   * @param clazz
   *        The desired type of the element to be removed, can be {@code null}.
   * @param id
   *        the identifier of the {@link NamedSBase} to be removed.
   * @return the removed element in case of success, or {@code null} if no such
   *         element
   *         could be found or the action was not successful.
   */
  @SuppressWarnings("unchecked")
  private <T extends UniqueNamedSBase> T remove(Class<T> clazz, String id) {
    UniqueNamedSBase sb = findUniqueNamedSBase(id);
    if ((sb != null)
      && ((clazz == null) || sb.getClass().isAssignableFrom(clazz))) {
      if (sb.removeFromParent()) {
        return (T) sb;
      }
    }
    logger.warn(
      MessageFormat.format("Could not find any {0} for the given id ''{1}''.",
        (clazz != null) ? "instance of " + clazz.getSimpleName() : "element",
        id));
    return null;
  }


  /**
   * Removes any {@link UniqueNamedSBase} with the given identifier from this
   * {@link Model} and returns the removed element if the operation was
   * successfull. Note that this method cannot be used to remove
   * {@link UnitDefinition}s from this {@link Model} because
   * {@link UnitDefinition}s exist in a separate namespace that might have
   * overlapping identifiers. It would therefore not be clear, which element
   * to remove in case of a identifier clash.
   * 
   * @param id
   *        the identifier of the element that is to be removed from this model.
   * @return the removed element or {@code null} if the operation was not
   *         successful.
   */
  public <T extends UniqueNamedSBase> T remove(String id) {
    return remove(null, id);
  }


  /**
   * Removes the i-th {@link Compartment} of the {@link Model}.
   * 
   * @param i
   *        the index of the {@link Compartment} to remove
   * @return the removed {@link Compartment}.
   */
  public Compartment removeCompartment(int i) {
    return getListOfCompartments().remove(i);
  }


  /**
   * Removes the {@link Compartment} of the {@link Model} with 'id' as id.
   * 
   * @param id
   * @return the removed {@link Compartment}.
   */
  public Compartment removeCompartment(String id) {
    return remove(Compartment.class, id);
  }


  /**
   * Removes the n-th {@link CompartmentType} of the {@link Model}.
   * 
   * @param n
   *        the index of the {@link Compartment} to remove
   * @return the removed {@link CompartmentType}.
   * @deprecated Only valid in SBML Level 2 for Versions 2 through 4.
   */
  @Deprecated
  public CompartmentType removeCompartmentType(int n) {
    return getListOfCompartmentTypes().remove(n);
  }


  /**
   * Removes the {@link CompartmentType} of the {@link Model} with 'id' as id.
   * 
   * @param id
   * @return the removed element.
   * @deprecated Only valid in SBML Level 2 for Versions 2 through 4.
   */
  @Deprecated
  public CompartmentType removeCompartmentType(String id) {
    return remove(CompartmentType.class, id);
  }


  /**
   * Removes the n-th {@link Constraint} of the {@link Model}.
   * 
   * @param n
   * @return the removed element.
   */
  public Constraint removeConstraint(int n) {
    return getListOfConstraints().remove(n);
  }


  /**
   * Removes the n-th {@link Event} of the {@link Model}.
   * 
   * @param n
   * @return the removed element.
   */
  public Event removeEvent(int n) {
    return getListOfEvents().remove(n);
  }


  /**
   * Removes the {@link Event} of the {@link Model} with 'id' as id.
   * 
   * @param id
   * @return the removed element.
   */
  public Event removeEvent(String id) {
    return remove(Event.class, id);
  }


  /**
   * Removes the n-th {@link FunctionDefinition} of the {@link Model}.
   * 
   * @param n
   * @return the removed element.
   */
  public FunctionDefinition removeFunctionDefinition(int n) {
    return getListOfFunctionDefinitions().remove(n);
  }


  /**
   * Removes the {@link FunctionDefinition} of the {@link Model} with 'id' as
   * id.
   * 
   * @param id
   * @return the removed element.
   */
  public FunctionDefinition removeFunctionDefinition(String id) {
    return remove(FunctionDefinition.class, id);
  }


  /**
   * Removes the n-th {@link InitialAssignment} of the {@link Model}.
   * 
   * @param n
   * @return the removed element.
   */
  public InitialAssignment removeInitialAssignment(int n) {
    return getListOfInitialAssignments().remove(n);
  }


  /**
   * Removes the n-th {@link Parameter} of the {@link Model}.
   * 
   * @param n
   * @return the removed element.
   */
  public Parameter removeParameter(int n) {
    return getListOfParameters().remove(n);
  }


  /**
   * Removes the Parameter 'parameter' from this Model.
   * 
   * @param parameter
   * @return {@code true} if the {@link Parameter} was found and removed.
   */
  public boolean removeParameter(Parameter parameter) {
    return getListOfParameters().remove(parameter);
  }


  /**
   * Removes the {@link Parameter} of the {@link Model} with 'id' as id.
   * 
   * @param id
   * @return the removed element.
   */
  public Parameter removeParameter(String id) {
    // TODO: Check if this parameter is also linked to the model as conversion
    // factor etc. Should we also remove references/display a warning?
    return remove(Parameter.class, id);
  }


  /**
   * Removes the n-th {@link Reaction} of the {@link Model}.
   * 
   * @param n
   * @return the removed element.
   */
  public Reaction removeReaction(int n) {
    return getListOfReactions().remove(n);
  }


  /**
   * Removes a reaction from the model.
   * 
   * @param reac
   * @return {@code true} if the {@link Reaction} was found and removed.
   */
  public boolean removeReaction(Reaction reac) {
    return getListOfReactions().remove(reac);
  }


  /**
   * Removes the {@link Reaction} of the {@link Model} with 'id' as id.
   * 
   * @param id
   * @return the removed element.
   */
  public Reaction removeReaction(String id) {
    return remove(Reaction.class, id);
  }


  /**
   * Removes the i-th {@link Rule} of the {@link Model}.
   * 
   * @param i
   * @return the removed element.
   */
  public Rule removeRule(int i) {
    return getListOfRules().remove(i);
  }


  /**
   * Removes the {@link Rule} of the {@link Model} with 'variableId' as
   * variable.
   * 
   * @param variableId
   * @return the removed element.
   */
  public Rule removeRule(String variableId) {
    return getListOfRules().removeFirst(
      new AssignmentVariableFilter(variableId));
  }


  /**
   * Removes a {@link Rule} from the {@link Model}.
   * 
   * @param rule
   *        the {@link Rule} to be removed.
   * @return {@code true} if the {@link Rule} was found and removed.
   */
  public boolean removeRule(Rule rule) {
    return getListOfRules().remove(rule);
  }


  /**
   * Removes the i-th {@link Species} of the {@link Model}.
   * 
   * @param i
   * @return the removed element.
   */
  public Species removeSpecies(int i) {
    return getListOfSpecies().remove(i);
  }


  /**
   * Removes a species from the model.
   * 
   * @param spec
   * @return {@code true} if the {@link Species} was found and removed.
   */
  public boolean removeSpecies(Species spec) {
    return getListOfSpecies().remove(spec);
  }


  /**
   * Removes the {@link Species} of the {@link Model} with 'id' as id.
   * 
   * @param id
   * @return the removed element.
   */
  public Species removeSpecies(String id) {
    return remove(Species.class, id);
  }


  /**
   * Removes the n-th {@link SpeciesType} of the {@link Model}.
   * 
   * @param n
   * @return the removed element.
   * @deprecated Only valid in SBML Level 2 for Versions 2 through 4.
   */
  @Deprecated
  public SpeciesType removeSpeciesType(int n) {
    return getListOfSpeciesTypes().remove(n);
  }


  /**
   * Removes the {@link SpeciesType} of the {@link Model} with 'id' as id.
   * 
   * @param id
   * @return the removed element.
   * @deprecated Only valid in SBML Level 2 for Versions 2 through 4.
   */
  @Deprecated
  public SpeciesType removeSpeciesType(String id) {
    return remove(SpeciesType.class, id);
  }


  /**
   * Removes the n-th {@link UnitDefinition} of the {@link Model}.
   * 
   * @param n
   * @return the removed element.
   */
  public UnitDefinition removeUnitDefinition(int n) {
    return getListOfUnitDefinitions().remove(n);
  }


  /**
   * Removes the {@link UnitDefinition} of the {@link Model} with 'id' as id.
   * 
   * @param id
   * @return the removed element.
   */
  public UnitDefinition removeUnitDefinition(String id) {
    UnitDefinition unit = findUnitDefinition(id);
    if ((unit != null) && unit.removeFromParent()) {
      // TODO: Should in this case also be checked if the unit is linked to the
      // model as 'default' area/substance etc.? Maybe we want to also remove
      // these links automatically?
      return unit;
    }
    logger.warn(
      MessageFormat.format("Could not find any {0} for the given id \"{1}\".",
        UnitDefinition.class.getSimpleName(), id));
    return null;
  }


  /**
   * Removes a {@link UnitDefinition} of the {@link Model}.
   * 
   * @param unitDefininition
   * @return {@code true} if the {@link UnitDefinition} 'unitDefinition' has
   *         been removed from the {@link Model}.
   */
  public boolean removeUnitDefinition(UnitDefinition unitDefininition) {
    return removeUnitDefinition(unitDefininition.getId()) != null;
  }


  /**
   * Sets the areaUnitsID of this {@link Model} to 'areaUnitsID'
   * 
   * @param areaUnitsID
   * @throws PropertyNotAvailableException
   *         if Level &lt; 3.
   */
  public void setAreaUnits(String areaUnitsID) {
    if (getLevel() < 3) {
      throw new PropertyNotAvailableException(TreeNodeChangeEvent.areaUnits,
        this);
    }
    String oldAreaUnitsID = this.areaUnitsID;
    this.areaUnitsID = areaUnitsID;
    firePropertyChange(TreeNodeChangeEvent.areaUnits, oldAreaUnitsID,
      areaUnitsID);
  }


  /**
   * @param kind
   */
  public void setAreaUnits(Unit.Kind kind) {
    // TODO: Check if kind is variant of area
    setAreaUnits(kind.toString().toLowerCase());
  }


  /**
   * Sets the areaUnitsID of this {@link Model} to the id of the
   * {@link UnitDefinition} 'areaUnits'.
   * 
   * @param areaUnits
   */
  public void setAreaUnits(UnitDefinition areaUnits) {
    if (!getListOfUnitDefinitions().contains(areaUnits)) {
      addUnitDefinition(areaUnits);
    }
    setAreaUnits(areaUnits != null ? areaUnits.getId() : null);
  }


  /**
   * Sets the conversionFactorID of this {@link Model} to the id of the
   * {@link Parameter} 'conversionFactor'.
   * 
   * @param conversionFactor
   */
  public void setConversionFactor(Parameter conversionFactor) {
    setConversionFactor(
      conversionFactor != null ? conversionFactor.getId() : null);
  }


  /**
   * Sets the conversionFactorID of this {@link Model} to
   * 'conversionFactorID'.
   * 
   * @param conversionFactorID
   * @throws PropertyNotAvailableException
   *         if Level &lt; 3.
   */
  public void setConversionFactor(String conversionFactorID) {
    if (getLevel() < 3) {
      throw new PropertyNotAvailableException(
        TreeNodeChangeEvent.conversionFactor, this);
    }
    String oldConversionFactorID = this.conversionFactorID;
    this.conversionFactorID = conversionFactorID;
    firePropertyChange(TreeNodeChangeEvent.conversionFactor,
      oldConversionFactorID, conversionFactorID);
  }


  /**
   * Sets the extendUnitsID of this {@link Model} to 'extentUnitsID'.
   * 
   * @param extentUnitsID
   * @throws PropertyNotAvailableException
   *         if Level &lt; 3.
   */
  public void setExtentUnits(String extentUnitsID) {
    if (getLevel() < 3) {
      throw new PropertyNotAvailableException(TreeNodeChangeEvent.extentUnits,
        this);
    }
    String oldExtentUnits = this.extentUnitsID;
    this.extentUnitsID = extentUnitsID;
    firePropertyChange(TreeNodeChangeEvent.extentUnits, oldExtentUnits,
      extentUnitsID);
  }


  /**
   * @param kind
   */
  public void setExtentUnits(Unit.Kind kind) {
    // TODO: Check?
    setExtentUnits(kind.toString().toLowerCase());
  }


  /**
   * Sets the extentUnitsID of this {@link Model} to the id of the
   * {@link UnitDefinition} 'extentUnits'.
   * 
   * @param extentUnits
   */
  public void setExtentUnits(UnitDefinition extentUnits) {
    if (!getListOfUnitDefinitions().contains(extentUnits)) {
      addUnitDefinition(extentUnits);
    }
    setExtentUnits(extentUnits != null ? extentUnits.getId() : null);
  }


  /**
   * Sets the lengthUnitsID of this {@link Model} to 'lengthUnitsID'.
   * 
   * @param lengthUnitsID
   * @throws PropertyNotAvailableException
   *         if Level &lt; 3.
   */
  public void setLengthUnits(String lengthUnitsID) {
    if (getLevel() < 3) {
      throw new PropertyNotAvailableException(TreeNodeChangeEvent.lengthUnits,
        this);
    }
    String oldLengthUnits = this.lengthUnitsID;
    this.lengthUnitsID = lengthUnitsID;
    firePropertyChange(TreeNodeChangeEvent.lengthUnits, oldLengthUnits,
      lengthUnitsID);
  }


  /**
   * @param kind
   */
  public void setLengthUnits(Unit.Kind kind) {
    // TODO: Check if kind is variant of length
    setLengthUnits(kind.toString().toLowerCase());
  }


  /**
   * Sets the lengthUnitsID of this {@link Model} to the id of the
   * UnitDefinition 'lengthUnits'.
   * 
   * @param lengthUnits
   */
  public void setLengthUnits(UnitDefinition lengthUnits) {
    if (!getListOfUnitDefinitions().contains(lengthUnits)) {
      addUnitDefinition(lengthUnits);
    }
    setLengthUnits(lengthUnits != null ? lengthUnits.getId() : null);
  }


  /**
   * Sets the listOfCompartments of this {@link Model} to 'listOfCompartments'.
   * Automatically sets the parentSBML objects of 'listOfCompartments' to this
   * Model.
   * 
   * @param listOfCompartments
   */
  public void setListOfCompartments(ListOf<Compartment> listOfCompartments) {
    unsetListOfCompartments();
    this.listOfCompartments = listOfCompartments;
    if ((this.listOfCompartments != null)
      && (this.listOfCompartments.getSBaseListType() != ListOf.Type.listOfCompartments)) {
      this.listOfCompartments.setSBaseListType(ListOf.Type.listOfCompartments);
    }
    registerChild(this.listOfCompartments);
  }


  /**
   * Sets the listOfCompartmentTypes of this Model to 'listOfCompartmentTypes'.
   * Automatically sets the parentSBML objects of 'listOfCompartmentTypes' to
   * this {@link Model}.
   * 
   * @param listOfCompartmentTypes
   *        the listOfCompartmentTypes to set
   * @deprecated Only valid in SBML Level 2 for Versions 2 through 4.
   */
  @Deprecated
  public void setListOfCompartmentTypes(
    ListOf<CompartmentType> listOfCompartmentTypes) {
    unsetListOfCompartmentTypes();
    this.listOfCompartmentTypes = listOfCompartmentTypes;
    if ((this.listOfCompartmentTypes != null)
      && (this.listOfCompartmentTypes.getSBaseListType() != ListOf.Type.listOfCompartmentTypes)) {
      this.listOfCompartmentTypes.setSBaseListType(
        ListOf.Type.listOfCompartmentTypes);
    }
    registerChild(this.listOfCompartmentTypes);
  }


  /**
   * Sets the listOfConstraints of this {@link Model} to 'listOfConstraints'.
   * Automatically sets the parentSBML objects of 'listOfCanstraints' to this
   * Model.
   * 
   * @param listOfConstraints
   *        the listOfConstraints to set
   */
  public void setListOfConstraints(ListOf<Constraint> listOfConstraints) {
    unsetListOfConstraints();
    this.listOfConstraints = listOfConstraints;
    if ((this.listOfConstraints != null)
      && (this.listOfConstraints.getSBaseListType() != ListOf.Type.listOfConstraints)) {
      this.listOfConstraints.setSBaseListType(ListOf.Type.listOfConstraints);
    }
    registerChild(this.listOfConstraints);
  }


  /**
   * Sets the listOfEvents of this {@link Model} to 'listOfEvents'.
   * Automatically sets the parentSBML objects of 'listOfEvents' to this
   * {@link Model}.
   * 
   * @param listOfEvents
   */
  public void setListOfEvents(ListOf<Event> listOfEvents) {
    unsetListOfEvents();
    this.listOfEvents = listOfEvents;
    if ((this.listOfEvents != null)
      && (this.listOfEvents.getSBaseListType() != ListOf.Type.listOfEvents)) {
      this.listOfEvents.setSBaseListType(ListOf.Type.listOfEvents);
    }
    registerChild(this.listOfEvents);
  }


  /**
   * Sets the listOfFunctionDefinitions of this {@link Model} to
   * 'listOfFunctionDefinitions'. Automatically sets the parentSBML objects of
   * 'listOfFunctionDefinitions' to this Model.
   * 
   * @param listOfFunctionDefinitions
   *        the listOfFunctionDefinitions to set
   */
  public void setListOfFunctionDefinitions(
    ListOf<FunctionDefinition> listOfFunctionDefinitions) {
    unsetListOfFunctionDefinitions();
    this.listOfFunctionDefinitions = listOfFunctionDefinitions;
    if ((this.listOfFunctionDefinitions != null)
      && (this.listOfFunctionDefinitions.getSBaseListType() != ListOf.Type.listOfFunctionDefinitions)) {
      this.listOfFunctionDefinitions.setSBaseListType(
        ListOf.Type.listOfFunctionDefinitions);
    }
    registerChild(this.listOfFunctionDefinitions);
  }


  /**
   * Sets the {@link #listOfInitialAssignments} of this {@link Model} to
   * 'listOfInitialAssignments'. Automatically sets the parentSBML objects of
   * 'listOfInitialAssignments' to this Model.
   * 
   * @param listOfInitialAssignments
   *        the listOfInitialAssignments to set
   */
  public void setListOfInitialAssignments(
    ListOf<InitialAssignment> listOfInitialAssignments) {
    unsetListOfInitialAssignments();
    this.listOfInitialAssignments = listOfInitialAssignments;
    if ((this.listOfInitialAssignments != null)
      && (this.listOfInitialAssignments.getSBaseListType() != ListOf.Type.listOfInitialAssignments)) {
      this.listOfInitialAssignments.setSBaseListType(
        ListOf.Type.listOfInitialAssignments);
    }
    registerChild(this.listOfInitialAssignments);
  }


  /**
   * Sets the {@link #listOfParameters} of this {@link Model} to
   * 'listOfParameters'. Automatically sets the parentSBML objects of
   * 'listOfParameters' to this Model.
   * 
   * @param listOfParameters
   */
  public void setListOfParameters(ListOf<Parameter> listOfParameters) {
    unsetListOfParameters();
    this.listOfParameters = listOfParameters;
    if ((this.listOfParameters != null)
      && (this.listOfParameters.getSBaseListType() != ListOf.Type.listOfParameters)) {
      this.listOfParameters.setSBaseListType(ListOf.Type.listOfParameters);
    }
    registerChild(listOfParameters);
  }


  /**
   * Sets the {@link #listOfReactions} of this {@link Model} to
   * 'listOfReactions'. Automatically sets the parentSBML objects of
   * 'listOfReactions' to this Model.
   * 
   * @param listOfReactions
   */
  public void setListOfReactions(ListOf<Reaction> listOfReactions) {
    unsetListOfReactions();
    this.listOfReactions = listOfReactions;
    if ((this.listOfReactions != null)
      && (this.listOfReactions.getSBaseListType() != ListOf.Type.listOfReactions)) {
      this.listOfReactions.setSBaseListType(ListOf.Type.listOfReactions);
    }
    registerChild(this.listOfReactions);
  }


  /**
   * Sets the {@link #listOfRules} of this {@link Model} to 'listOfRules'.
   * Automatically sets the parentSBML objects of 'listOfRules' to this Model.
   * 
   * @param listOfRules
   */
  public void setListOfRules(ListOf<Rule> listOfRules) {
    unsetListOfRules();
    this.listOfRules = listOfRules;
    if ((this.listOfRules != null)
      && (this.listOfRules.getSBaseListType() != ListOf.Type.listOfRules)) {
      this.listOfRules.setSBaseListType(ListOf.Type.listOfRules);
    }
    registerChild(this.listOfRules);
  }


  /**
   * Sets the listOfSpecies of this {@link Model} to 'listOfSpecies'.
   * Automatically sets the parentSBML objects of 'listOfSpecies' to this Model.
   * 
   * @param listOfSpecies
   */
  public void setListOfSpecies(ListOf<Species> listOfSpecies) {
    unsetListOfSpecies();
    this.listOfSpecies = listOfSpecies;
    if ((this.listOfSpecies != null)
      && (this.listOfSpecies.getSBaseListType() != ListOf.Type.listOfSpecies)) {
      this.listOfSpecies.setSBaseListType(ListOf.Type.listOfSpecies);
    }
    registerChild(this.listOfSpecies);
  }


  /**
   * Sets the listOfSpeciesTypes of this Model to 'listOfSpeciesTypes'.
   * Automatically sets the parentSBML objects of 'listOfSpeciesTypes' to this
   * Model.
   * 
   * @param listOfSpeciesTypes
   *        the listOfSpeciesTypes to set
   * @deprecated Only valid in SBML Level 2 for Versions 2 through 4.
   */
  @Deprecated
  public void setListOfSpeciesTypes(ListOf<SpeciesType> listOfSpeciesTypes) {
    unsetListOfSpeciesTypes();
    this.listOfSpeciesTypes = listOfSpeciesTypes;
    if ((this.listOfSpeciesTypes != null)
      && (this.listOfSpeciesTypes.getSBaseListType() != ListOf.Type.listOfSpeciesTypes)) {
      this.listOfSpeciesTypes.setSBaseListType(ListOf.Type.listOfSpeciesTypes);
    }
    registerChild(this.listOfSpeciesTypes);
  }


  /**
   * Sets the listOfUnitDefinitions of this {@link Model} to
   * 'listOfUnitDefinitions'. Automatically sets the parentSBML objects of
   * 'listOfUnitDefinitions' to this Model.
   * 
   * @param listOfUnitDefinitions
   */
  public void setListOfUnitDefinitions(
    ListOf<UnitDefinition> listOfUnitDefinitions) {
    unsetListOfUnitDefinitions();
    this.listOfUnitDefinitions = listOfUnitDefinitions;
    if ((this.listOfUnitDefinitions != null)
      && (this.listOfUnitDefinitions.getSBaseListType() != ListOf.Type.listOfUnitDefinitions)) {
      this.listOfUnitDefinitions.setSBaseListType(
        ListOf.Type.listOfUnitDefinitions);
    }
    registerChild(this.listOfUnitDefinitions);
  }


  /**
   * @see #setHistory(History history)
   * @param history
   * @deprecated use {@link #setHistory(History)}
   */
  @Deprecated
  public void setModelHistory(History history) {
    setHistory(history);
  }


  /**
   * Sets the {@link #substanceUnitsID} of this {@link Model} to
   * 'substanceUnitsID'
   * 
   * @param substanceUnitsID
   * @throws PropertyNotAvailableException
   *         if Level &lt; 3.
   */
  public void setSubstanceUnits(String substanceUnitsID) {
    if (getLevel() < 3) {
      throw new PropertyNotAvailableException(
        TreeNodeChangeEvent.substanceUnits, this);
    }
    String oldSubstanceUnitsID = this.substanceUnitsID;
    this.substanceUnitsID = substanceUnitsID;
    firePropertyChange(TreeNodeChangeEvent.substanceUnits, oldSubstanceUnitsID,
      substanceUnitsID);
  }


  /**
   * Sets the substanceUnitsID of this {@link Model} to the id of
   * 'substanceUnits'.
   * 
   * @param substanceUnits
   */
  public void setSubstanceUnits(UnitDefinition substanceUnits) {
    if (!getListOfUnitDefinitions().contains(substanceUnits)) {
      addUnitDefinition(substanceUnits);
    }
    setSubstanceUnits(substanceUnits != null ? substanceUnits.getId() : null);
  }


  /**
   * @param kind
   */
  public void setSubstanceUnits(Unit.Kind kind) {
    // TODO: Check if kind is substance unit
    setSubstanceUnits(kind.toString().toLowerCase());
  }


  /**
   * Sets the timeUnits of this {@link Model} to 'timeUnistID'
   * 
   * @param timeUnitsID
   * @throws PropertyNotAvailableException
   *         if Level &lt; 3.
   */
  public void setTimeUnits(String timeUnitsID) {
    if (getLevel() < 3) {
      throw new PropertyNotAvailableException(TreeNodeChangeEvent.timeUnits,
        this);
    }
    // TODO: Check if timeUnitsID is a valid Unit.Kind or an identifier of a
    // unitDefinition in the model?
    String oldTimeUnitsID = this.timeUnitsID;
    this.timeUnitsID = timeUnitsID;
    firePropertyChange(TreeNodeChangeEvent.timeUnits, oldTimeUnitsID,
      timeUnitsID);
  }


  /**
   * Sets the timeUnitsID of this {@link Model} to the id of the
   * {@link UnitDefinition} 'timeUnits'.
   * 
   * @param timeUnits
   */
  public void setTimeUnits(UnitDefinition timeUnits) {
    if (!getListOfUnitDefinitions().contains(timeUnits)) {
      addUnitDefinition(timeUnits);
    }
    setTimeUnits(timeUnits != null ? timeUnits.getId() : null);
  }


  /**
   * Sets the {@link #timeUnitsID} of this {@link Model} to the given unit
   * kind.
   * 
   * @param kind
   */
  public void setTimeUnits(Unit.Kind kind) {
    setTimeUnits(kind.toString().toLowerCase());
  }


  /**
   * Sets the volumeUnitsID of this {@link Model} to 'volumeUnitsID'
   * 
   * @param volumeUnitsID
   * @throws PropertyNotAvailableException
   *         if Level &lt; 3.
   */
  public void setVolumeUnits(String volumeUnitsID) {
    if (getLevel() < 3) {
      throw new PropertyNotAvailableException(TreeNodeChangeEvent.volumeUnits,
        this);
    }
    String oldVolumeUnitsID = this.volumeUnitsID;
    this.volumeUnitsID = volumeUnitsID;
    firePropertyChange(TreeNodeChangeEvent.volumeUnits, oldVolumeUnitsID,
      this.volumeUnitsID);
  }


  /**
   * @param kind
   */
  public void setVolumeUnits(Unit.Kind kind) {
    // TODO: Check if kind is variant of volume
    setVolumeUnits(kind.toString().toLowerCase());
  }


  /**
   * Sets the volumeUnitsID of this {@link Model} to the id of the
   * {@link UnitDefinition} 'volumeUnits'.
   * 
   * @param volumeUnits
   */
  public void setVolumeUnits(UnitDefinition volumeUnits) {
    if (!getListOfUnitDefinitions().contains(volumeUnits)) {
      addUnitDefinition(volumeUnits);
    }
    setVolumeUnits(volumeUnits != null ? volumeUnits.getId() : null);
  }


  /*
   * (non-Javadoc)
   * @see org.sbml.jsbml.util.IdManager#unregister(org.sbml.jsbml.SBase)
   */
  @Override
  public boolean unregister(SBase sbase) {
    return registerIds(sbase.getParentSBMLObject(), sbase, true, true, null);
  }


  /**
   * Sets the {@link #areaUnitsID} of this {@link Model} to {@code null}.
   */
  public void unsetAreaUnits() {
    setAreaUnits((String) null);
  }


  /**
   * Sets the {@link #conversionFactorID} of this {@link Model} to {@code null}.
   */
  public void unsetConversionFactor() {
    setConversionFactor((String) null);
  }


  /**
   * Sets the {@link #extentUnitsID} of this {@link Model} to {@code null}.
   */
  public void unsetExtentUnits() {
    setExtentUnits((String) null);
  }


  /**
   * Sets the {@link #lengthUnitsID} of this {@link Model} to {@code null}.
   */
  public void unsetLengthUnits() {
    setLengthUnits((String) null);
  }


  /**
   * Removes the {@link #listOfCompartments} from this {@link Model} and
   * notifies all registered instances of {@link TreeNodeChangeListener}.
   * 
   * @return {@code true} if calling this method lead to a change in this
   *         data structure.
   */
  public boolean unsetListOfCompartments() {
    if (listOfCompartments != null) {
      ListOf<Compartment> oldListOfCompartments = listOfCompartments;
      listOfCompartments = null;
      oldListOfCompartments.fireNodeRemovedEvent();
      return true;
    }
    return false;
  }


  /**
   * Removes the {@link #listOfCompartmentTypes} from this {@link Model} and
   * notifies all registered instances of {@link TreeNodeChangeListener}.
   * 
   * @return {@code true} if calling this method lead to a change in this
   *         data structure.
   * @deprecated Only valid in SBML Level 2 for Versions 2 through 4.
   */
  @Deprecated
  public boolean unsetListOfCompartmentTypes() {
    if (listOfCompartmentTypes != null) {
      ListOf<CompartmentType> oldListOfCompartmentTypes =
        listOfCompartmentTypes;
      listOfCompartmentTypes = null;
      oldListOfCompartmentTypes.fireNodeRemovedEvent();
      return true;
    }
    return false;
  }


  /**
   * Removes the {@link #listOfConstraints} from this {@link Model} and notifies
   * all registered instances of {@link TreeNodeChangeListener}.
   * 
   * @return {@code true} if calling this method lead to a change in this
   *         data structure.
   */
  public boolean unsetListOfConstraints() {
    if (listOfConstraints != null) {
      ListOf<Constraint> oldListOfConstraints = listOfConstraints;
      listOfConstraints = null;
      oldListOfConstraints.fireNodeRemovedEvent();
      return true;
    }
    return false;
  }


  /**
   * Removes the {@link #listOfEvents} from this {@link Model} and notifies all
   * registered instances of {@link TreeNodeChangeListener}.
   * 
   * @return {@code true} if calling this method lead to a change in this
   *         data structure.
   */
  public boolean unsetListOfEvents() {
    if (listOfEvents != null) {
      ListOf<Event> oldListOfEvents = listOfEvents;
      listOfEvents = null;
      oldListOfEvents.fireNodeRemovedEvent();
      return true;
    }
    return false;
  }


  /**
   * Removes the {@link #listOfFunctionDefinitions} from this {@link Model} and
   * notifies all registered instances of {@link TreeNodeChangeListener}.
   * 
   * @return {@code true} if calling this method lead to a change in this
   *         data structure.
   */
  public boolean unsetListOfFunctionDefinitions() {
    if (listOfFunctionDefinitions != null) {
      ListOf<FunctionDefinition> oldListOfFunctionDefinitions =
        listOfFunctionDefinitions;
      listOfFunctionDefinitions = null;
      oldListOfFunctionDefinitions.fireNodeRemovedEvent();
      return true;
    }
    return false;
  }


  /**
   * Removes the {@link #listOfInitialAssignments} from this {@link Model} and
   * notifies all registered instances of {@link TreeNodeChangeListener}.
   * 
   * @return {@code true} if calling this method lead to a change in this
   *         data structure.
   */
  public boolean unsetListOfInitialAssignments() {
    if (listOfInitialAssignments != null) {
      ListOf<InitialAssignment> oldListOfInitialAssignments =
        listOfInitialAssignments;
      listOfInitialAssignments = null;
      oldListOfInitialAssignments.fireNodeRemovedEvent();
      return true;
    }
    return false;
  }


  /**
   * Removes the {@link #listOfParameters} from this {@link Model} and notifies
   * all registered instances of {@link TreeNodeChangeListener}.
   * 
   * @return {@code true} if calling this method lead to a change in this
   *         data structure.
   */
  public boolean unsetListOfParameters() {
    if (listOfParameters != null) {
      ListOf<Parameter> oldListOfParameters = listOfParameters;
      listOfParameters = null;
      oldListOfParameters.fireNodeRemovedEvent();
      return true;
    }
    return false;
  }


  /**
   * Removes the {@link #listOfReactions} from this {@link Model} and notifies
   * all registered instances of {@link TreeNodeChangeListener}.
   * 
   * @return {@code true} if calling this method lead to a change in this
   *         data structure.
   */
  public boolean unsetListOfReactions() {
    if (listOfReactions != null) {
      ListOf<Reaction> oldListOfReactions = listOfReactions;
      listOfReactions = null;
      oldListOfReactions.fireNodeRemovedEvent();
      return true;
    }
    return false;
  }


  /**
   * Removes the {@link #listOfRules} from this {@link Model} and notifies all
   * registered instances of {@link TreeNodeChangeListener}.
   * 
   * @return {@code true} if calling this method lead to a change in this
   *         data structure.
   */
  public boolean unsetListOfRules() {
    if (listOfRules != null) {
      ListOf<Rule> oldListOfRules = listOfRules;
      listOfRules = null;
      oldListOfRules.fireNodeRemovedEvent();
      return true;
    }
    return false;
  }


  /**
   * Removes the {@link #listOfSpecies} from this {@link Model} and notifies all
   * registered instances of {@link TreeNodeChangeListener}.
   * 
   * @return {@code true} if calling this method lead to a change in this
   *         data structure.
   */
  public boolean unsetListOfSpecies() {
    if (listOfSpecies != null) {
      ListOf<Species> oldListOfSpecies = listOfSpecies;
      listOfSpecies = null;
      oldListOfSpecies.fireNodeRemovedEvent();
      return true;
    }
    return false;
  }


  /**
   * Removes the {@link #listOfSpeciesTypes} from this {@link Model} and
   * notifies all registered instances of {@link TreeNodeChangeListener}.
   * 
   * @return {@code true} if calling this method lead to a change in this
   *         data structure.
   * @deprecated Only valid in SBML Level 2 for Versions 2 through 4.
   */
  @Deprecated
  public boolean unsetListOfSpeciesTypes() {
    if (listOfSpeciesTypes != null) {
      ListOf<SpeciesType> oldListOfSpeciesTypes = listOfSpeciesTypes;
      listOfSpeciesTypes = null;
      oldListOfSpeciesTypes.fireNodeRemovedEvent();
      return true;
    }
    return false;
  }


  /**
   * Removes the {@link #listOfUnitDefinitions} from this {@link Model} and
   * notifies all registered instances of {@link TreeNodeChangeListener}.
   * 
   * @return {@code true} if calling this method lead to a change in this
   *         data structure.
   */
  public boolean unsetListOfUnitDefinitions() {
    if (listOfUnitDefinitions != null) {
      ListOf<UnitDefinition> oldListOfUnitDefinitions = listOfUnitDefinitions;
      listOfUnitDefinitions = null;
      oldListOfUnitDefinitions.fireNodeRemovedEvent();
      return true;
    }
    return false;
  }


  /**
   * @see #unsetHistory()
   * @deprecated use {@link #unsetHistory()}.
   */
  @Deprecated
  public void unsetModelHistory() {
    unsetHistory();
  }


  /**
   * Sets the {@link #substanceUnitsID} of this {@link Model} to {@code null}.
   */
  public void unsetSubstanceUnits() {
    setSubstanceUnits((String) null);
  }


  /**
   * Sets the timeUnitsID of this {@link Model} to {@code null}.
   */
  public void unsetTimeUnits() {
    setTimeUnits((String) null);
  }


  /**
   * Sets the {@link #volumeUnitsID} of this {@link Model} to {@code null}.
   */
  public void unsetVolumeUnits() {
    setVolumeUnits((String) null);
  }


  /*
   * (non-Javadoc)
   * @see org.sbml.jsbml.element.SBase#writeXMLAttributes()
   */
  @Override
  public Map<String, String> writeXMLAttributes() {
    Map<String, String> attributes = super.writeXMLAttributes();

    if (getLevel() > 2) {
      if (isSetSubstanceUnits()) {
        attributes.put("substanceUnits", getSubstanceUnits());
      }
      if (isSetTimeUnits()) {
        attributes.put("timeUnits", getTimeUnits());
      }
      if (isSetVolumeUnits()) {
        attributes.put("volumeUnits", getVolumeUnits());
      }
      if (isSetAreaUnits()) {
        attributes.put("areaUnits", getAreaUnits());
      }
      if (isSetLengthUnits()) {
        attributes.put("lengthUnits", getLengthUnits());
      }
      if (isSetExtentUnits()) {
        attributes.put("extentUnits", getExtentUnits());
      }
      if (isSetConversionFactor()) {
        attributes.put("conversionFactor", getConversionFactor());
      }
    }
    return attributes;
  }

}<|MERGE_RESOLUTION|>--- conflicted
+++ resolved
@@ -2653,15 +2653,9 @@
    */
   public int getMathContainerCount() {
     return getFunctionDefinitionCount() + getInitialAssignmentCount()
-<<<<<<< HEAD
-      + getEventAssignmentCount() + getDelayCount() + getConstraintCount()
-      + getRuleCount() + getTriggerCount() + getStoichiometryMathCount()
-      + getKineticLawCount();
-=======
     + getEventAssignmentCount() + getDelayCount() + getConstraintCount()
     + getRuleCount() + getTriggerCount() + getStoichiometryMathCount()
     + getKineticLawCount();
->>>>>>> a085f576
   }
 
 
@@ -3327,12 +3321,7 @@
    * @return the number of {@link SBaseWithDerivedUnit}s of this {@link Model}.
    */
   public int getSBaseWithDerivedUnitCount() {
-    return getNamedSBaseWithDerivedUnitCount() + getMathContainerCount()
-<<<<<<< HEAD
-      - getFunctionDefinitionCount();
-=======
-    - getFunctionDefinitionCount();
->>>>>>> a085f576
+    return getNamedSBaseWithDerivedUnitCount() + getMathContainerCount() - getFunctionDefinitionCount();
   }
 
 
