--- conflicted
+++ resolved
@@ -1016,42 +1016,24 @@
     {
       return;
     }
-<<<<<<< HEAD
         
     String oldUnits = this.unitsID;    
-    this.unitsID = units;
+    unitsID = units;
     
-=======
-
-    String oldUnits = unitsID;
-
-    unitsID = units;
-
->>>>>>> 9eecf8be
     if (checkAttribute(TreeNodeChangeEvent.units))
     {
       firePropertyChange(TreeNodeChangeEvent.units, oldUnits, unitsID);
     }
     else
     {
-<<<<<<< HEAD
       // reset old value
-      this.unitsID = oldUnits;
+      unitsID = oldUnits;
       
       if (!isReadingInProgress()) {
         throw new IllegalArgumentException(MessageFormat.format(
             JSBML.ILLEGAL_UNIT_EXCEPTION_MSG, units));        
       }
     }
-=======
-      // TODO reset old value or throw exception (or both?)
-      unitsID = oldUnits;
-      //      throw new IllegalArgumentException(MessageFormat.format(
-      //        JSBML.ILLEGAL_UNIT_EXCEPTION_MSG, units));
-    }
-
-    //    super.setUnits(units);
->>>>>>> 9eecf8be
   }
 
 
@@ -1120,11 +1102,6 @@
     if (isReadingInProgress() || (dim > 0d) || Double.isNaN(dim)) {
       super.setValue(value);
     } else {
-<<<<<<< HEAD
-=======
-
-
->>>>>>> 9eecf8be
       throw new IllegalArgumentException(MessageFormat.format(
         resourceBundle.getString("Compartment.ERROR_MESSAGE_ZERO_DIM"), "size",
         getId()));
