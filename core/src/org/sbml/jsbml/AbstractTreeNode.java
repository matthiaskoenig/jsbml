/*
 * $Id$
 * $URL$
 *
 * ----------------------------------------------------------------------------
 * This file is part of JSBML. Please visit <http://sbml.org/Software/JSBML>
 * for the latest version of JSBML and more information about SBML.
 * 
 * Copyright (C) 2009-2016 jointly by the following organizations:
 * 1. The University of Tuebingen, Germany
 * 2. EMBL European Bioinformatics Institute (EBML-EBI), Hinxton, UK
 * 3. The California Institute of Technology, Pasadena, CA, USA
 * 4. The University of California, San Diego, La Jolla, CA, USA
 * 5. The Babraham Institute, Cambridge, UK
 * 
 * This library is free software; you can redistribute it and/or modify it
 * under the terms of the GNU Lesser General Public License as published by
 * the Free Software Foundation. A copy of the license agreement is provided
 * in the file named "LICENSE.txt" included with this software distribution
 * and also available online as <http://sbml.org/Software/JSBML/License>.
 * ----------------------------------------------------------------------------
 */
package org.sbml.jsbml;

import java.io.IOException;
import java.io.Serializable;
import java.lang.reflect.Field;
import java.lang.reflect.InvocationTargetException;
import java.lang.reflect.Method;
import java.util.AbstractMap;
import java.util.ArrayList;
import java.util.Arrays;
import java.util.Collection;
import java.util.Enumeration;
import java.util.HashMap;
import java.util.List;
import java.util.Map;
import java.util.NoSuchElementException;
import java.util.ResourceBundle;
import java.util.Set;
import java.util.SortedMap;
import java.util.TreeMap;

import javax.swing.tree.TreeNode;

import org.apache.log4j.Logger;
import org.sbml.jsbml.util.ResourceManager;
import org.sbml.jsbml.util.TreeNodeChangeEvent;
import org.sbml.jsbml.util.TreeNodeChangeListener;
import org.sbml.jsbml.util.TreeNodeRemovedEvent;
import org.sbml.jsbml.util.TreeNodeWithChangeSupport;
import org.sbml.jsbml.util.filters.Filter;

/**
 * A basic implementation of the {@link TreeNode} interface.
 * 
 * @author Andreas Dr&auml;ger
 * @version $Rev$
 * @since 0.8
 * @date 11.07.2011
 */
public abstract class AbstractTreeNode implements TreeNodeWithChangeSupport {

  /**
   * Generated serial version identifier.
   */
  private static final long serialVersionUID = 8629109724566600238L;

  /**
   * Localization support.
   */
  protected static final transient ResourceBundle resourceBundle = ResourceManager.getBundle("org.sbml.jsbml.resources.Messages");

  /**
   * A {@link Logger} for this class.
   */
  private static final transient Logger logger = Logger.getLogger(AbstractTreeNode.class);


  /**
   * Searches the given child in the list of sub-nodes of the parent element.
   * 
   * @param parent the parent
   * @param child the child to search for
   * @return the index of the child in the parent's list of children or -1 if no
   *         such child can be found.
   */
  @SuppressWarnings("unchecked")
  public static int indexOf(TreeNode parent, TreeNode child) {
    if (child == null) {
      throw new IllegalArgumentException(resourceBundle.getString("NullArgument"));
    }
    // linear search
    Enumeration<TreeNode> e = parent.children();
    for (int i = 0; e.hasMoreElements(); i++) {
      TreeNode elem = e.nextElement();
      if ((child == elem) || child.equals(elem)) {
        return i;
      }
    }
    // not found => node is not a child.
    return -1;
  }

  /**
   * {@link List} of listeners for this component
   */
  protected transient List<TreeNodeChangeListener> listOfListeners;

  /**
   * The parent element of this {@link Annotation}.
   */
  protected TreeNode parent;

  /**
   * Any kind of {@link Object} that can be stored in addition to all other
   * features of this {@link AbstractTreeNode} in form of key-value pairs.
   * Note that things stored here will not be written to SBML files. This
   * only provides a possibility to attach some in-memory information to
   * derived classes.
   */
  private Map<Object, Object> userObjects;

  /**
   * Creates an empty {@link AbstractTreeNode} without child nodes and an
   * empty list of {@link TreeNodeChangeListener}s. The pointer to the parent
   * of this node is set to {@code null}.
   */
  public AbstractTreeNode() {
    super();
    listOfListeners = new ArrayList<TreeNodeChangeListener>();
    parent = null;
  }

  /**
   * Constructor for cloning. {@link AbstractTreeNode} has two properties:
   * {@link #parent} and {@link #listOfListeners}. Both of them are not cloned
   * by this method, for two reasons:
   * <ul>
   * <li>The {@link #parent} is not cloned and is left as {@code null}
   * because the new {@link AbstractTreeNode} will get a parent set as soon as
   * it is added/linked again to a {@link Model}. Note that only the top-level
   * element of the cloned sub-tree will have a {@code null} value as its
   * parent. All sub-element will point to their correct parent element.</li>
   * <li>{@link #listOfListeners} is needed in all other setXX() methods.
   * Cloning these might lead to strange and unexpected behavior, because when
   * doing a deep cloning, the listeners of the old object would suddenly be
   * informed about all value changes within this new object. Since we do
   * cloning, all values of all child elements have to be touched, i.e., all
   * listeners would be informed many times, but each time receive the identical
   * value as it was before. Since it is totally unclear of which type listeners
   * are, a deep cloning of these is not possible.</li>
   * </ul>
   * Therefore, it is necessary to keep in mind that the parent of the clone
   * will be null and that you have to care by yourself if you are using
   * {@link TreeNodeChangeListener}s.
   * 
   * @param node
   *        The original {@link TreeNode} to be cloned.
   */
  public AbstractTreeNode(TreeNode node) {
    this();
    // the parent is not cloned and is left as null
    // The Object will get a parent set as soon as it is added/linked
    // again to a model somehow.
    // this.parent = node.getParent();

    /* listOfListeners is needed in all other setXX() methods.
     * Cloning these might lead to strange and unexpected behavior.
     * This is actually not deep cloning anyway:
     */
    if (node instanceof AbstractTreeNode) {
      AbstractTreeNode anode = (AbstractTreeNode) node;
      // Do not clone listeners!
      //   this.listOfListeners.addAll(anode.listOfListeners);
      if (anode.isSetUserObjects()) {
        userObjects = new HashMap<Object, Object>();
        userObjects.putAll(anode.userObjects);
      }
    }
  }

  /* (non-Javadoc)
   * @see org.sbml.jsbml.util.TreeNodeWithChangeSupport#addAllChangeListeners(java.util.Collection)
   */
  @Override
  public boolean addAllChangeListeners(
    Collection<TreeNodeChangeListener> listeners) {

    return addAllChangeListeners(listeners, true);
  }

  /*
   * (non-Javadoc)
   * @see org.sbml.jsbml.util.TreeNodeWithChangeSupport#addAllChangeListeners(java.util.Collection, boolean)
   */
  @Override
  public boolean addAllChangeListeners(
    Collection<TreeNodeChangeListener> listeners, boolean recursive) {
    boolean success = listOfListeners.addAll(listeners);
    if (recursive) {
      Enumeration<TreeNode> children = children();
      while (children.hasMoreElements()) {
        TreeNode node = children.nextElement();
        if (node instanceof TreeNodeWithChangeSupport) {
          success &= ((TreeNodeWithChangeSupport) node)
              .addAllChangeListeners(listeners, recursive);
        }
      }
    }
    return success;
  }

  /* (non-Javadoc)
   * @see org.sbml.jsbml.util.TreeNodeWithChangeSupport#addTreeNodeChangeListener(org.sbml.jsbml.util.TreeNodeChangeListener)
   */
  @Override
  public void addTreeNodeChangeListener(TreeNodeChangeListener listener) {
    addTreeNodeChangeListener(listener, true);
  }

  /* (non-Javadoc)
   * @see org.sbml.jsbml.util.TreeNodeWithChangeSupport#addTreeNodeChangeListener(org.sbml.jsbml.util.TreeNodeChangeListener, boolean)
   */
  @Override
  public void addTreeNodeChangeListener(TreeNodeChangeListener listener, boolean recursive) {
    if (!listOfListeners.contains(listener)) {
      listOfListeners.add(listener);
    }
    if (recursive) {
      Enumeration<TreeNode> children = children();
      while (children.hasMoreElements()) {
        TreeNode node = children.nextElement();
        if (node instanceof TreeNodeWithChangeSupport) {
          ((TreeNodeWithChangeSupport) node).addTreeNodeChangeListener(listener);
        }
      }
    }
  }

  /* (non-Javadoc)
   * @see javax.swing.tree.TreeNode#children()
   */
  @Override
  public Enumeration<TreeNode> children() {
    return new Enumeration<TreeNode>() {
      /**
       * Total number of children in this enumeration.
       */
      private final int childCount = getChildCount();
      /**
       * Current position in the list of children.
       */
      private int index;

      /* (non-Javadoc)
       * @see java.util.Enumeration#hasMoreElements()
       */
      @Override
      public boolean hasMoreElements() {
        return index < childCount;
      }

      /* (non-Javadoc)
       * @see java.util.Enumeration#nextElement()
       */
      @Override
      public TreeNode nextElement() {
        synchronized (this) {
          if (index < childCount) {
            return getChildAt(index++);
          }
        }
        throw new NoSuchElementException(Enumeration.class.getSimpleName());
      }
    };
  }

  /* (non-Javadoc)
   * @see org.sbml.jsbml.util.TreeNodeWithChangeSupport#clearUserObjects()
   */
  @Override
  public void clearUserObjects() {
    if (isSetUserObjects()) {
      userObjects.clear();
    }
  }

  /* (non-Javadoc)
   * @see java.lang.Object#clone()
   */
  @Override
  public abstract TreeNode clone();

  /* (non-Javadoc)
   * @see org.sbml.jsbml.util.TreeNodeWithChangeSupport#containsUserObjectKey(java.lang.Object)
   */
  @Override
  public boolean containsUserObjectKey(Object key) {
    return isSetUserObjects() ? userObjects.containsKey(key) : false;
  }

  /* (non-Javadoc)
   * @see java.lang.Object#equals(java.lang.Object)
   */
  @Override
  public boolean equals(Object object) {
    // Check if the given object is a pointer to precisely the same object:
    if (super.equals(object)) {
      return true;
    }
    // Check if the given object is of identical class and not null:
    if ((object == null) || (!getClass().equals(object.getClass()))) {
      return false;
    }
    // Check all child nodes recursively:
    if (object instanceof TreeNode) {
      TreeNode stn = (TreeNode) object;
      int childCount = getChildCount();
      boolean equal = stn.isLeaf() == isLeaf();
      /*
       * This is not good because cloned AbstractTreeNodes may not point
       * to the same parent as the original and would hence not be equal
       * to the cloned object.
       */
      //	equal &= ((stn.getParent() == null) && isRoot())
      //           || (stn.getParent() == getParent());
      equal &= stn.getChildCount() == childCount;
      if (equal && (childCount > 0)) {
        for (int i = 0; i < childCount; i++) {
          if (!stn.getChildAt(i).equals(getChildAt(i))) {
            return false;
          }
        }
      }
      return equal;
    }
    return false;
  }

  /* (non-Javadoc)
   * @see org.sbml.jsbml.util.TreeNodeWithChangeSupport#filter(org.sbml.jsbml.util.filters.Filter)
   */
  @Override
  public List<? extends TreeNode> filter(Filter filter) {
    return filter(filter, false);
  }

  /* (non-Javadoc)
   * @see org.sbml.jsbml.util.TreeNodeWithChangeSupport#filter(org.sbml.jsbml.util.filters.Filter, boolean)
   */
  @Override
  public List<? extends TreeNode> filter(Filter filter, boolean retainInternalNodes) {
    return filter(filter, retainInternalNodes, false);
  }

  /* (non-Javadoc)
   * @see org.sbml.jsbml.util.TreeNodeWithChangeSupport#filter(org.sbml.jsbml.util.filters.Filter, boolean, boolean)
   */
  @Override
  public List<? extends TreeNode> filter(Filter filter, boolean retainInternalNodes, boolean prune) {
    List<TreeNode> list = new ArrayList<TreeNode>();
    boolean accepts = filter.accepts(this);
    if (accepts) {
      list.add(this);
      if (prune) {
        return list;
      }
    }

    List<? extends TreeNode> childList;
    TreeNode child;
    for (int i = 0; i < getChildCount(); i++) {
      child = getChildAt(i);
      if (child instanceof TreeNodeWithChangeSupport) {
        childList = ((TreeNodeWithChangeSupport) child).filter(filter, retainInternalNodes, prune);
        if (childList.size() > 0) {
          // Somewhere in the subtree rooted at this child is an interesting node.
          if (!accepts && retainInternalNodes) {
            list.add(this);
            // prevent adding the current node more often than once:
            accepts = true;
          }
          list.addAll(childList);
          if (prune) {
            // Since we found at least one hit, we are done.
            return list;
          }
        }
      }
    }
    return list;
  }

  /* (non-Javadoc)
   * @see org.sbml.jsbml.util.TreeNodeWithChangeSupport#fireNodeAddedEvent()
   */
  @Override
  public void fireNodeAddedEvent() {
    for (int i = listOfListeners.size() - 1; i >= 0; i--) {
      listOfListeners.get(i).nodeAdded(this);
    }
  }

  /* (non-Javadoc)
   * @see org.sbml.jsbml.util.TreeNodeWithChangeSupport#fireNodeRemovedEvent()
   */
  @Override
  public void fireNodeRemovedEvent() {
    TreeNode previousParent = getParent();
    parent = null;

    if (getTreeNodeChangeListenerCount() > 0) {
      // memorize all listeners before deleting them from this object.
      List<TreeNodeChangeListener> listOfTreeNodeChangeListeners = new ArrayList<TreeNodeChangeListener>(listOfListeners);
      // remove all changeListeners
      removeAllTreeNodeChangeListeners();

      for (TreeNodeChangeListener listener : listOfTreeNodeChangeListeners) {
        listener.nodeRemoved(new TreeNodeRemovedEvent(this, previousParent));
      }
    }
  }

  /* (non-Javadoc)
   * @see org.sbml.jsbml.util.TreeNodeWithChangeSupport#firePropertyChange(java.lang.String, java.lang.Object, java.lang.Object)
   */
  @Override
  public void firePropertyChange(String propertyName, Object oldValue,
    Object newValue) {

    // TODO - if the property is of type TreeNode, we should set the parent of the new value
    // and unset the parent of the oldValue ??

    if (listOfListeners.size() > 0) {
      short changeType = -1; // no property change at all
      if ((oldValue == null) && (newValue != null)) {
        changeType = 0; // element added
      } else if ((oldValue != null) && (newValue == null)) {
        changeType = 1; // element removed
      } else if ((oldValue != null) && !oldValue.equals(newValue)) {
        changeType = 2; // real property change
      }
      if (-1 < changeType) {
        boolean userObjectChange = propertyName.equals(TreeNodeChangeEvent.userObject);
        boolean parentSBMLChange = propertyName.equals(TreeNodeChangeEvent.parentSBMLObject);
        boolean newValIsTreeNode = newValue instanceof TreeNodeWithChangeSupport;
        boolean oldValIsTreeNode = oldValue instanceof TreeNodeWithChangeSupport;
        if ((changeType == 0) && newValIsTreeNode && !userObjectChange
            && !propertyName.equals(TreeNodeChangeEvent.parentSBMLObject)) {
          /*
           * This last condition is important because otherwise a treeNodeAdded
           * event would be triggered, i.e., the attempt to re-add the parent
           * object to the model. However, this is just a property change,
           * because the parent is already in the model.
           */
          ((TreeNodeWithChangeSupport) newValue).fireNodeAddedEvent();
        } else if ((changeType == 1) && oldValIsTreeNode && !userObjectChange && !parentSBMLChange) {
          ((TreeNodeWithChangeSupport) oldValue).fireNodeRemovedEvent();
        } else {
          // TODO: check if notifying and updating the metaId is necessary
          // because of the method AbstractSBase.setThisAsParentSBMLObject
          if (oldValIsTreeNode && newValIsTreeNode) {
            notifyChildChange((TreeNode) oldValue, (TreeNode) newValue);
          }
          /*
           * It is not necessary to add the metaId of the new value to
           * the SBMLDocument because this is already done in the
           * method setThisAsParentSBMLObject, a method that is called
           * to link a new element to an existing SBML tree.
           */
          // Now we can notify all listeners about the change:
          TreeNodeChangeEvent changeEvent = new TreeNodeChangeEvent(this,
            propertyName, oldValue, newValue);
          for (TreeNodeChangeListener listener : listOfListeners) {
            listener.propertyChange(changeEvent);
          }
        }
      }
    }
  }

  /* (non-Javadoc)
   * @see javax.swing.tree.TreeNode#getIndex(javax.swing.tree.TreeNode)
   */
  @Override
  public int getIndex(TreeNode node) {
    return indexOf(this, node);
  }

  /* (non-Javadoc)
   * @see org.sbml.jsbml.util.TreeNodeWithChangeSupport#getListOfTreeNodeChangeListeners()
   */
  @Override
  public List<TreeNodeChangeListener> getListOfTreeNodeChangeListeners() {
    return listOfListeners;
  }

  /**
   * Returns the number of child elements of this {@link TreeNode}.
   * 
   * @return the number of children TreeNodes the receiver contains.
   * @libsbml.deprecated you could use {@link #getChildCount()}
   */
  public int getNumChildren() {
    return getChildCount();
  }

  /* (non-Javadoc)
   * @see javax.swing.tree.TreeNode#getParent()
   */
  @Override
  public TreeNode getParent() {
    return parent;
  }

  /* (non-Javadoc)
   * @see org.sbml.jsbml.util.TreeNodeWithChangeSupport#getRoot()
   */
  @Override
  public TreeNode getRoot() {
    if (isRoot()) {
      return this;
    }
    TreeNode parent = getParent();
    if (parent instanceof TreeNodeWithChangeSupport) {
      return ((TreeNodeWithChangeSupport) parent).getRoot();
    }
    while (parent.getParent() != null) {
      parent = parent.getParent();
    }
    return parent;
  }

  /* (non-Javadoc)
   * @see org.sbml.jsbml.util.TreeNodeWithChangeSupport#getTreeNodeChangeListenerCount()
   */
  @Override
  public int getTreeNodeChangeListenerCount() {
    return listOfListeners != null ? listOfListeners.size() : 0;
  }

  /* (non-Javadoc)
   * @see org.sbml.jsbml.util.TreeNodeWithChangeSupport#getUserObject(java.lang.Object)
   */
  @Override
  public Object getUserObject(Object key) {
    if (userObjects == null) {
      userObjects = new HashMap<Object, Object>();
    }
    return userObjects.get(key);
  }

  /* (non-Javadoc)
   * @see java.lang.Object#hashCode()
   */
  @Override
  public int hashCode() {
    // A constant and arbitrary, sufficiently large prime number:
    final int prime = 769;
    /*
     * This method is implemented as suggested in the JavaDoc API
     * documentation of the List interface.
     */

    // Compute the initial hashCode based on the name of the actual class.
    int hashCode = getClass().getName().hashCode();
    /*
     * The following start wouldn't work because it will compute the
     * hashCode from the address in memory of the object.
     */
    // int hashCode = super.hashCode();

    // Recursively compute the hashCode for each child node:
    TreeNode child;
    for (int i = 0; i < getChildCount(); i++) {
      child = getChildAt(i);
      hashCode = prime * hashCode + (child == null ? 0 : child.hashCode());
    }

    return hashCode;
  }

  /* (non-Javadoc)
   * @see javax.swing.tree.TreeNode#isLeaf()
   */
  @Override
  public boolean isLeaf() {
    return getChildCount() == 0;
  }
  
  /**
   * Returns true if JSBML is in the process of reading a model through the
   * {@link SBMLReader}
   * methods.
   * 
   * @return true if JSBML is in the process of reading a model
   */
  protected boolean isReadingInProgress() {
    if (isSetUserObjects()
      && userObjectKeySet().contains(JSBML.READING_IN_PROGRESS)) {
      return true;
    }

    return false;
  }




  /* (non-Javadoc)
   * @see org.sbml.jsbml.util.TreeNodeWithChangeSupport#isRoot()
   */
  @Override
  public boolean isRoot() {
    return !isSetParent();
  }

  /* (non-Javadoc)
   * @see org.sbml.jsbml.util.TreeNodeWithChangeSupport#isSetParent()
   */
  @Override
  public boolean isSetParent() {
    return parent != null;
  }

  /* (non-Javadoc)
   * @see org.sbml.jsbml.util.TreeNodeWithChangeSupport#isSetUserObjects()
   */
  @Override
  public boolean isSetUserObjects() {
    return (userObjects != null) && !userObjects.isEmpty();
  }

  /**
   * This method is called when one child has been swapped with another one
   * and can be used to check certain properties of the resulting changed
   * tree.
   * 
   * @param oldChild
   *            the element that was a child of this node before the change.
   * @param newChild
   *            the new child whose new parent is this node.
   */
  protected void notifyChildChange(TreeNode oldChild, TreeNode newChild) {
    // default: empty body, nothing to do.
  }

  /* (non-Javadoc)
   * @see org.sbml.jsbml.util.TreeNodeWithChangeSupport#putUserObject(java.lang.Object, java.lang.Object)
   */
  @Override
  public void putUserObject(Object key, Object userObject) {
    if (userObjects == null) {
      userObjects = new HashMap<Object, Object>();
    }
    Object oldObject = userObjects.put(key, userObject);
    // Avoid that by mistake a nodeAdded event is generated!
    Map.Entry<Object, Object> oldEntry = new AbstractMap.SimpleImmutableEntry<Object, Object>(key, oldObject);
    Map.Entry<Object, Object> newEntry = new AbstractMap.SimpleImmutableEntry<Object, Object>(key, userObject);
    firePropertyChange(TreeNodeChangeEvent.userObject, oldEntry, newEntry);
  }

  /* (non-Javadoc)
   * @see org.sbml.jsbml.util.TreeNodeWithChangeSupport#removeAllTreeNodeChangeListeners()
   */
  @Override
  public void removeAllTreeNodeChangeListeners() {
    listOfListeners.clear();
  }

  /**
   * This method is designed to be overridden for non-independent child nodes
   * @see org.sbml.jsbml.util.TreeNodeWithChangeSupport#removeFromParent()
   */
  @Override
  public boolean removeFromParent() {

    // Check if this is a root node, return false if it is root
    if (isRoot()) {
      return false;
    }

    // Check if the object's parent is a list, then clear from list
    if (parent instanceof List<?>) {
      List<?> parentList = (List<?>) parent;
      parentList.remove(this);
      if (!(parentList instanceof TreeNodeWithChangeSupport)) {
        // avoid doing it twice.
        fireNodeRemovedEvent();
      }
    } else {
      try {
        Class<?> clazz = parent.getClass();
        Method method = clazz.getMethod("removeChild", int.class);
        if (method != null) {
          Object result = method.invoke(parent, parent.getIndex(this));
          if ((result == null) && !method.getReturnType().equals(Void.class)) {
            return false;
          } else if (result.getClass() == Boolean.class) {
            return ((Boolean) result).booleanValue();
          }
        }
      } catch (Throwable t) {
        logger.debug(t.getMessage(), t);
        /* If the object's parent is not a list, mimic "unset" methods
         * using reflection
         */
        Class<?> clazz = parent.getClass();
        Field fields[] = clazz.getDeclaredFields();
        for (Field field : fields) {
          try {
            boolean isAccessible = true;
            if (!field.isAccessible()) {
              field.setAccessible(isAccessible);
              isAccessible = false;
            }
            Object object = field.get(parent);
            if (object == this) {
              field.set(parent, null);
            }
            if (!isAccessible) {
              // reset original state
              field.setAccessible(isAccessible);
            }
          } catch (IllegalAccessException exc) {
            // ignore
            logger.debug(exc.getMessage(), exc);
          }
        }
        fireNodeRemovedEvent();
      }
    }
    return true;
  }

  /* (non-Javadoc)
   * @see org.sbml.jsbml.util.TreeNodeWithChangeSupport#removeTreeNodeChangeListener(org.sbml.jsbml.util.TreeNodeChangeListener)
   */
  @Override
  public void removeTreeNodeChangeListener(TreeNodeChangeListener listener) {
    removeTreeNodeChangeListener(listener, true);
  }

  /* (non-Javadoc)
   * @see org.sbml.jsbml.util.TreeNodeWithChangeSupport#removeAllTreeNodeChangeListeners(boolean)
   */
  @Override
  public void removeAllTreeNodeChangeListeners(boolean recursive) {
    removeAllTreeNodeChangeListeners();
    if (recursive) {
      Enumeration<TreeNode> children = children();
      while (children.hasMoreElements()) {
        TreeNode node = children.nextElement();
        if (node instanceof TreeNodeWithChangeSupport) {
          ((TreeNodeWithChangeSupport) node).removeAllTreeNodeChangeListeners(recursive);
        }
      }
    }
  }

  /* (non-Javadoc)
   * @see org.sbml.jsbml.util.TreeNodeWithChangeSupport#removeTreeNodeChangeListener(org.sbml.jsbml.util.TreeNodeChangeListener, boolean)
   */
  @Override
  public void removeTreeNodeChangeListener(TreeNodeChangeListener listener, boolean recursive) {
    listOfListeners.remove(listener);
    if (recursive) {
      Enumeration<TreeNode> children = children();
      while (children.hasMoreElements()) {
        TreeNode node = children.nextElement();
        if (node instanceof TreeNodeWithChangeSupport) {
          ((TreeNodeWithChangeSupport) node).removeTreeNodeChangeListener(listener, recursive);
        }
      }
    }
  }

  /* (non-Javadoc)
   * @see org.sbml.jsbml.util.TreeNodeWithChangeSupport#removeUserObject(java.lang.Object)
   */
  @Override
  public Object removeUserObject(Object key) {
    if (userObjects != null) {
      return userObjects.remove(key);
    }
    return null;
  }

  /**
   * @param parent
   *            the parent to set
   */
  public void setParent(TreeNode parent) {
    TreeNode oldValue = this.parent;
    this.parent = parent;
    if (parent instanceof TreeNodeWithChangeSupport) {
      addAllChangeListeners(((TreeNodeWithChangeSupport) parent).getListOfTreeNodeChangeListeners());
    }
    firePropertyChange(TreeNodeChangeEvent.parentSBMLObject, oldValue, this.parent);
  }

  /* (non-Javadoc)
   * @see java.lang.Object#toString()
   */
  @Override
  public String toString() {
    Class<?> clazz = getClass();

    StringBuilder sb = new StringBuilder();
    sb.append(clazz.getSimpleName());

    // gather attributes
    SortedMap<String, String> done = new TreeMap<>();
    String isSet = "isSet";
    do {
      // Let's analyze all get, set, and isSet methods and see what could be useful
      // information for the toString representation of this object.
      for (Method m : clazz.getDeclaredMethods()) {
        String mName = m.getName();
        if (mName.startsWith(isSet)) {
          String fLUC = mName.substring(isSet.length());
          String fName = fLUC;
          char c = fLUC.charAt(0);
          // The following is needed to avoid strange names such as sBOTerm etc.
          // We try to match the getter/setter names to actually declared fields
          StringBuilder nameBuilder = new StringBuilder();
          nameBuilder.append(Character.toLowerCase(fLUC.charAt(0)));
          for (int i = 1; i < fLUC.length(); i++) {
            c = fLUC.charAt(i);
            if (Character.isUpperCase(c) && Character.isUpperCase(fLUC.charAt(i - 1))) {
              if ((i < fLUC.length() - 1) && (Character.isLowerCase(fLUC.charAt(i + 1)))) {
                nameBuilder.append(c);
              } else {
                nameBuilder.append(Character.toLowerCase(c));
              }
            } else {
              nameBuilder.append(c);
            }
          }
          fName = nameBuilder.toString();

          try {
            if ((clazz.getDeclaredField(fName) != null) && !fName.equals("parent") && !done.containsKey(fName)) {
              Method getter = clazz.getMethod("get" + fLUC);
              Method setter = clazz.getMethod("set" + fLUC, getter.getReturnType());
              if ((setter != null) && (getter != null)) {
                Object o = null;
                if ((boolean) m.invoke(this)) {
                  o = getter.invoke(this);
                }
                String value = null;
                if (o != null) {
                  if (o == parent) {
                    // Make sure we never create a recursive dependency!
                    continue;
                  }
                  // We need to have a look at the type of object we got and
                  // provide a few special cases.
                  if (o instanceof String) {
                    // Let actual String values be wrapped in double quotes.
                    value = "\"" + o + "\"";
                  } else if (o.getClass().isArray()) {
                    value = Arrays.toString((Object[]) o);
                  } else {
                    value = o.toString();
                  }
                }
                done.put(fName, (value != null) ? value : "");
              }
            }
          } catch (NoSuchMethodException | SecurityException | IllegalArgumentException | IllegalAccessException | InvocationTargetException | NoSuchFieldException exc) {
            // No matter what goes wrong, we are not interested in the error.
          }
        }
      }
      clazz = clazz.getSuperclass();
    } while (!clazz.equals(Object.class));

    // write the attributes
    boolean first = true;
    sb.append(" [");
    for (Map.Entry<String, String> entry : done.entrySet()) {
      if (!first) {
        sb.append(", ");
      } else {
        first = false;
      }
      sb.append(entry.getKey());
      sb.append('=');
      sb.append(entry.getValue());
    }
    sb.append(']');
    return sb.toString();
  }

  /* (non-Javadoc)
   * @see org.sbml.jsbml.util.TreeNodeWithChangeSupport#userObjectKeySet()
   */
  @Override
  public Set<Object> userObjectKeySet() {
    return userObjects.keySet();
  }

  /**
<<<<<<< HEAD
   * Initializes the state of the object during deserialization.
   * 
   * @param in the object input stream
   * @throws IOException - If any of the usual Input/Output related exceptions occur.
   * @throws ClassNotFoundException - If the class of a serialized object cannot be found. 
   * @see Serializable
=======
   * 
   * @param in
   * @throws IOException
   * @throws ClassNotFoundException
>>>>>>> 83a50580
   */
  private void readObject(java.io.ObjectInputStream in)
      throws IOException, ClassNotFoundException {
    in.defaultReadObject();
    listOfListeners = new ArrayList<TreeNodeChangeListener>();
  }

}<|MERGE_RESOLUTION|>--- conflicted
+++ resolved
@@ -606,8 +606,6 @@
   }
 
 
-
-
   /* (non-Javadoc)
    * @see org.sbml.jsbml.util.TreeNodeWithChangeSupport#isRoot()
    */
@@ -903,19 +901,12 @@
   }
 
   /**
-<<<<<<< HEAD
    * Initializes the state of the object during deserialization.
    * 
    * @param in the object input stream
    * @throws IOException - If any of the usual Input/Output related exceptions occur.
    * @throws ClassNotFoundException - If the class of a serialized object cannot be found. 
    * @see Serializable
-=======
-   * 
-   * @param in
-   * @throws IOException
-   * @throws ClassNotFoundException
->>>>>>> 83a50580
    */
   private void readObject(java.io.ObjectInputStream in)
       throws IOException, ClassNotFoundException {
