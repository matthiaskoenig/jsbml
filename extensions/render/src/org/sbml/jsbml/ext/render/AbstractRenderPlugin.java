--- conflicted
+++ resolved
@@ -64,16 +64,7 @@
    */
   @Deprecated
   private GlobalRenderInformation renderInformation; 
-<<<<<<< HEAD
-  // TODO - one or a ListOf GlobalRenderInformation?
-  // TODO: actually: none; RenderLayoutPlugin holds the
-  // ListOfLocalRenderInformation and RenderListOfLayoutsPlugin holds the
-  // ListOfGlobalRenderInformation (cf Render Spec pages 14/15)
-
-
-=======
-  
->>>>>>> 8eb20518
+  
   /**
    * Creates an AbstractRenderPlugin instance
    * 
@@ -102,11 +93,7 @@
   public AbstractRenderPlugin(AbstractRenderPlugin obj) {
     super(obj);
 
-<<<<<<< HEAD
-    // TODO: remove this already? Definitely remove when removing the deprecated
-=======
     // TODO 2020/02: remove this already? Definitely remove when removing the deprecated
->>>>>>> 8eb20518
     // methods!
     if (obj.isSetRenderInformation()) {
       setRenderInformation(obj.getRenderInformation().clone());
