/*
 * ----------------------------------------------------------------------------
 * This file is part of JSBML. Please visit <http://sbml.org/Software/JSBML>
 * for the latest version of JSBML and more information about SBML.
 * 
 * Copyright (C) 2009-2018 jointly by the following organizations:
 * 1. The University of Tuebingen, Germany
 * 2. EMBL European Bioinformatics Institute (EBML-EBI), Hinxton, UK
 * 3. The California Institute of Technology, Pasadena, CA, USA
 * 4. The Babraham Institute, Cambridge, UK
 * 
 * This library is free software; you can redistribute it and/or modify it
 * under the terms of the GNU Lesser General Public License as published by
 * the Free Software Foundation. A copy of the license agreement is provided
 * in the file named "LICENSE.txt" included with this software distribution
 * and also available online as <http://sbml.org/Software/JSBML/License>.
 * ----------------------------------------------------------------------------
 */
package org.sbml.jsbml.ext.fbc.converters;


import java.io.IOException;
import java.util.ArrayList;
import java.util.List;
import java.util.Properties;

import javax.xml.stream.XMLStreamException;

import org.sbml.jsbml.Model;
import org.sbml.jsbml.Parameter;
import org.sbml.jsbml.Reaction;
import org.sbml.jsbml.SBMLDocument;
import org.sbml.jsbml.SBMLException;
import org.sbml.jsbml.SBMLReader;
import org.sbml.jsbml.SBase;
import org.sbml.jsbml.TidySBMLWriter;
import org.sbml.jsbml.ext.SBasePlugin;
import org.sbml.jsbml.ext.fbc.FBCConstants;
import org.sbml.jsbml.ext.fbc.FBCModelPlugin;
import org.sbml.jsbml.ext.fbc.FBCReactionPlugin;
import org.sbml.jsbml.ext.fbc.FluxBound;
import org.sbml.jsbml.util.CobraUtil;
import org.sbml.jsbml.util.converters.SBMLConverter;
import org.sbml.jsbml.util.filters.Filter;

/**
 * converts SBML FBCV1 files (that were created with the CobraToFbcV1Converter) to SBML FBCV2
 * 
 * @author Thomas Hamm
 * @author Nicolas Rodriguez
 * @since 1.3
 */
public class FcbV1ToFbcV2Converter implements SBMLConverter {

  /* (non-Javadoc)
   * @see org.sbml.jsbml.util.converters.SBMLConverter#convert(org.sbml.jsbml.SBMLDocument)
   */

  @Override
  public SBMLDocument convert(SBMLDocument sbmlDocument) throws SBMLException {
<<<<<<< HEAD
    if ( sbmlDocument.isPackageEnabled(FBCConstants.getNamespaceURI(3, 1, 1))) { 
  
  // set SBMLDocument to fbcV2
      sbmlDocument.filter(new Filter() {
        
        @Override
        public boolean accepts(Object o) {
          if (o instanceof SBase) {
            SBase sBase = (SBase) o;
            if (sBase.getPackageName() == "fbc") {
              sBase.enablePackage(FBCConstants.getNamespaceURI(3, 1, 1), false);
              sBase.enablePackage(FBCConstants.getNamespaceURI(3, 1, 2));
            }
          }
      
          if (o instanceof SBasePlugin) {
            SBasePlugin sBasePlugin = (SBasePlugin) o;
            if (sBasePlugin.getPackageName() == "fbc") {
              sBasePlugin.setPackageVersion(2);
            }
          }
          return false;
        }
      });
      
  // set fbc:strict = true
      Model model = sbmlDocument.getModel();
      FBCModelPlugin fbcModelPlugin = (FBCModelPlugin)model.getPlugin("fbc");
      if (!fbcModelPlugin.isSetStrict()) {
        fbcModelPlugin.setStrict(true);
      }
      
  // add lower and upper flux bounds to the reactions; add flux bounds to list of parameters; delete the list of flux bounds 
      for (Reaction reaction : model.getListOfReactions()) {
        FBCReactionPlugin fbcReactionPlugin = (FBCReactionPlugin)reaction.getPlugin("fbc");
        List<FluxBound> fluxBList = new ArrayList<FluxBound>();
        for (FluxBound fluxBound : fbcModelPlugin.getListOfFluxBounds()) {
          if (fluxBound.getReaction().equals(reaction.getId())) {
            if (fluxBound.getOperation() == FluxBound.Operation.GREATER_EQUAL) {
              fbcReactionPlugin.setLowerFluxBound("fb_" + fluxBound.getReaction() + "_" + fluxBound.getOperation());
              Parameter parameter = new Parameter(3,1);
              parameter.setValue(fluxBound.getValue());
              parameter.setId("fb_" + fluxBound.getReaction() + "_" + fluxBound.getOperation());
              parameter.setSBOTerm("SBO:0000625");
              parameter.setConstant(true);
              model.addParameter(parameter);
            }
              else {
                fbcReactionPlugin.setUpperFluxBound("fb_" + fluxBound.getReaction() + "_" + fluxBound.getOperation());
                Parameter parameter = new Parameter(3,1);
                parameter.setValue(fluxBound.getValue());
                parameter.setId("fb_" + fluxBound.getReaction() + "_" + fluxBound.getOperation());
                parameter.setSBOTerm("SBO:0000625");
                parameter.setConstant(true);
                model.addParameter(parameter);
            }
            fluxBList.add(fluxBound);
          }  
        }
        for (FluxBound fluxBound : fluxBList) {
          fbcModelPlugin.removeFluxBound(fluxBound);
        }
      }

    // notes ->fbc: geneProductAssociation in reactions and fbc:list of  Gene Products
      Properties pElementsNote = new Properties();
      int i = 1;
      for (Reaction reaction : model.getListOfReactions()) {
        pElementsNote = CobraUtil.parseCobraNotes(reaction);
//       System.out.println(i);
//       System.out.println(pElementsNote.getProperty("GENE_ASSOCIATION"));
//       i=i+1;
        if (pElementsNote.getProperty("GENE_ASSOCIATION") != null) {
          GPRParser.parseGPR(reaction, pElementsNote.getProperty("GENE_ASSOCIATION"), false);
        }
      }
    } 
=======
    //

    // TODO: Implement!

    //

>>>>>>> 5f56114b
    return sbmlDocument;
  }

  public static void main(String[] args) throws XMLStreamException, IOException {
    // TODO: move this to the examples package!
    // read document
    SBMLReader sbmlReader = new SBMLReader();
    SBMLDocument doc = sbmlReader.readSBMLFromFile(args[0]);
    // convert and write document
    FcbV1ToFbcV2Converter fcbV1ToFbcV2Converter = new FcbV1ToFbcV2Converter();
    TidySBMLWriter tidySBMLWriter = new TidySBMLWriter();
    tidySBMLWriter.writeSBMLToFile(fcbV1ToFbcV2Converter.convert(doc),args[1]);
  }

}<|MERGE_RESOLUTION|>--- conflicted
+++ resolved
@@ -58,7 +58,6 @@
 
   @Override
   public SBMLDocument convert(SBMLDocument sbmlDocument) throws SBMLException {
-<<<<<<< HEAD
     if ( sbmlDocument.isPackageEnabled(FBCConstants.getNamespaceURI(3, 1, 1))) { 
   
   // set SBMLDocument to fbcV2
@@ -136,14 +135,6 @@
         }
       }
     } 
-=======
-    //
-
-    // TODO: Implement!
-
-    //
-
->>>>>>> 5f56114b
     return sbmlDocument;
   }
 
